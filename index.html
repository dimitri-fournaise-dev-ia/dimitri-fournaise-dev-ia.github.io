--- conflicted
+++ resolved
@@ -140,10 +140,6 @@
             <span class="badge badge-primary">Intelligence Artificielle</span>
             <span class="badge badge-primary">Solutions Financières</span>
             <span class="badge badge-primary">Machine Learning</span>
-<<<<<<< HEAD
-=======
-            <span class="badge badge-primary">Développement Web</span>
->>>>>>> 8ec84733
             <span class="badge badge-primary">Applications Métier</span>
           </div>
           
@@ -159,10 +155,6 @@
             </a>
           </div>
         </div>
-<<<<<<< HEAD
-        
-=======
->>>>>>> 8ec84733
       </div>
     </div>
   </section>
