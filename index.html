--- conflicted
+++ resolved
@@ -155,10 +155,6 @@
             </a>
           </div>
         </div>
-<<<<<<< HEAD
-        
-=======
->>>>>>> 0fd0f1ec
       </div>
     </div>
   </section>
