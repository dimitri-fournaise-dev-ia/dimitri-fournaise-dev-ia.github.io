:root {
  --primary-blue: #0066ff;
<<<<<<< HEAD
  --primary-blue-dark: #0052cc;
  --primary-blue-light: #1a73e8;
=======
>>>>>>> c4339be0
  --tech-blue: #0a2540;
  --dark-gray: #1e293b;
  --anthracite: #0f172a;
  --light-gray: #f8fafc;
<<<<<<< HEAD
  --light-gray-alt: #f1f5f9;
  --white: #ffffff;
  --accent-gold: #fbbf24;
  --accent-gold-light: #fcd34d;
  --accent-green: #22c55e;
  --accent-green-light: #34d399;
=======
  --white: #ffffff;
  --accent-gold: #fbbf24;
  --accent-green: #22c55e;
>>>>>>> c4339be0
  --text-primary: #0f172a;
  --text-secondary: #475569;
  --text-muted: #64748b;
  --border-light: #e2e8f0;
<<<<<<< HEAD
  --border-subtle: #f1f5f9;
  --shadow-light: rgba(0, 0, 0, 0.05);
  --shadow-medium: rgba(0, 0, 0, 0.1);
  --shadow-strong: rgba(0, 0, 0, 0.15);
  --shadow-blue: rgba(0, 102, 255, 0.15);
  --font-primary: 'Inter', -apple-system, BlinkMacSystemFont, sans-serif;
  --transition: 0.3s cubic-bezier(0.4, 0, 0.2, 1);
  --transition-fast: 0.15s cubic-bezier(0.4, 0, 0.2, 1);
  --transition-slow: 0.5s cubic-bezier(0.4, 0, 0.2, 1);
  --glass-bg: rgba(255, 255, 255, 0.85);
  --glass-border: rgba(255, 255, 255, 0.2);
=======
  --shadow-light: rgba(0, 0, 0, 0.05);
  --shadow-medium: rgba(0, 0, 0, 0.1);
  --font-primary: 'Inter', -apple-system, BlinkMacSystemFont, sans-serif;
  --transition: 0.3s ease;
>>>>>>> c4339be0
}

* {
  margin: 0;
  padding: 0;
  box-sizing: border-box;
}

body {
  font-family: var(--font-primary);
  line-height: 1.6;
  color: var(--text-primary);
  background: var(--white);
<<<<<<< HEAD
  scroll-behavior: smooth;
  -webkit-font-smoothing: antialiased;
  -moz-osx-font-smoothing: grayscale;
}

.container {
  max-width: 1200px;
  margin: 0 auto;
  padding: 0 2rem;
  width: 100%;
}

.container-lg {
  max-width: 1400px;
  margin: 0 auto;
  padding: 0 2rem;
  width: 100%;
}

.navbar {
  position: fixed;
  top: 0;
  left: 0;
  right: 0;
  background: var(--glass-bg);
  backdrop-filter: blur(12px);
  -webkit-backdrop-filter: blur(12px);
  border-bottom: 1px solid var(--border-subtle);
  z-index: 1000;
  transition: var(--transition);
}

.navbar.scrolled {
  background: var(--white);
  box-shadow: 0 2px 20px var(--shadow-light);
=======
}

.container {
  max-width: 1200px;
  margin: 0 auto;
  padding: 0 2rem;
  width: 100%;
}

.container-lg {
  max-width: 1400px;
  margin: 0 auto;
  padding: 0 2rem;
  width: 100%;
}

.navbar {
  position: static;
  background: var(--white);
  border-bottom: 1px solid var(--border-light);
  z-index: 1000;
}

.nav-container {
  display: flex;
  align-items: center;
  justify-content: space-between;
  padding: 1rem 2rem;
  max-width: 1400px;
  margin: 0 auto;
}

.logo {
  font-size: 1.5rem;
  font-weight: 700;
  color: var(--primary-blue);
  text-decoration: none;
  transition: var(--transition);
}

.logo:hover {
  color: var(--tech-blue);
}

.nav-menu {
  display: flex;
  list-style: none;
  gap: 2rem;
  align-items: center;
}

.nav-dropdown {
  position: relative;
}

.dropdown-menu {
  position: absolute;
  top: 100%;
  left: 0;
  background: var(--white);
  border: 1px solid var(--border-light);
  border-radius: 0.5rem;
  box-shadow: 0 4px 12px var(--shadow-medium);
  opacity: 0;
  visibility: hidden;
  transform: translateY(-10px);
  transition: all var(--transition);
  min-width: 180px;
  z-index: 1001;
}

.nav-dropdown:hover .dropdown-menu {
  opacity: 1;
  visibility: visible;
  transform: translateY(0);
}

.dropdown-item {
  display: block;
  padding: 0.75rem 1rem;
  color: var(--text-secondary);
  text-decoration: none;
  font-weight: 500;
  transition: var(--transition);
  border-bottom: 1px solid var(--border-light);
}

.dropdown-item:last-child {
  border-bottom: none;
}

.dropdown-item:hover {
  color: var(--primary-blue);
  background: rgba(0, 102, 255, 0.05);
}

.dropdown-arrow {
  margin-left: 0.5rem;
  font-size: 0.75rem;
  transition: var(--transition);
}

.nav-dropdown:hover .dropdown-arrow {
  transform: rotate(180deg);
}

.nav-link {
  color: var(--text-secondary);
  text-decoration: none;
  font-weight: 500;
  padding: 0.5rem 1rem;
  border-radius: 0.5rem;
  transition: var(--transition);
}

.nav-link:hover,
.nav-link.active {
  color: var(--primary-blue);
  background: rgba(0, 102, 255, 0.1);
}

.nav-controls {
  display: flex;
  align-items: center;
  gap: 1rem;
}


.hamburger {
  display: none;
}

.section {
  padding: 6rem 0;
  display: flex;
  flex-direction: column;
  justify-content: center;
  min-height: auto;
}

.section .container,
.section .container-lg {
  display: flex;
  flex-direction: column;
  align-items: center;
}

.section.text-center .container,
.section.text-center .container-lg {
  text-align: center;
}

.hero .hero-content {
  text-align: left;
}

.hero .hero-content .hero-text {
  display: flex;
  flex-direction: column;
  align-items: flex-start;
}

.bg-light {
  background: var(--light-gray);
}

.bg-primary {
  background: var(--primary-blue);
  color: white;
>>>>>>> c4339be0
}

.bg-anthracite {
  background: var(--anthracite);
  color: white;
}

.hero {
  padding: 6rem 0;
  min-height: 90vh;
  display: flex;
  align-items: center;
<<<<<<< HEAD
  justify-content: space-between;
  padding: 1rem 2rem;
  max-width: 1400px;
  margin: 0 auto;
}

.logo {
  font-size: 1.5rem;
  font-weight: 700;
  color: var(--primary-blue);
  text-decoration: none;
  transition: var(--transition);
}

.logo:hover {
  color: var(--tech-blue);
=======
  justify-content: center;
}

.hero .container,
.hero .container-lg {
  width: 100%;
  max-width: 1400px;
  margin: 0 auto;
}

.hero-content {
  display: grid;
  grid-template-columns: 1fr 1fr;
  gap: 4rem;
  align-items: center;
  width: 100%;
  max-width: 1400px;
  margin: 0 auto;
}

h1 {
  font-size: 3.5rem;
  font-weight: 700;
  line-height: 1.1;
  margin-bottom: 2rem;
  text-align: left;
}

h2 {
  font-size: 2.5rem;
  font-weight: 600;
  margin-bottom: 2.5rem;
  text-align: center;
}

h3 {
  font-size: 1.5rem;
  font-weight: 600;
  margin-bottom: 1.5rem;
}

h4 {
  font-size: 1.25rem;
  font-weight: 600;
  margin-bottom: 1rem;
}

.section-title {
  text-align: center;
  margin-bottom: 4rem;
  width: 100%;
  max-width: 800px;
  margin-left: auto;
  margin-right: auto;
}

.section-header {
  width: 100%;
  display: flex;
  flex-direction: column;
  align-items: center;
  margin-bottom: 2rem;
}

.section-subtitle {
  font-size: 1.125rem;
  color: var(--text-secondary);
  text-align: center;
  max-width: 600px;
  margin: 0 auto;
}

.title-gradient {
  background: linear-gradient(135deg, var(--primary-blue), var(--accent-green));
  background-clip: text;
  -webkit-background-clip: text;
  -webkit-text-fill-color: transparent;
}

.lead {
  font-size: 1.25rem;
  color: var(--text-secondary);
  margin-bottom: 2rem;
>>>>>>> c4339be0
}

.text-blue { color: var(--primary-blue); }
.text-green { color: var(--accent-green); }
.text-gold { color: var(--accent-gold); }
.text-primary { color: var(--primary-blue); }
.text-white { color: white; }
.text-muted { color: var(--text-muted); }
.text-center { text-align: center; }

.grid {
  display: grid;
  gap: 2.5rem;
  width: 100%;
  margin: 0 auto;
  justify-content: center;
  align-items: start;
}

.grid-2 { 
  grid-template-columns: repeat(2, 1fr); 
  max-width: 1000px;
  gap: 3rem;
}
.grid-3 { 
  grid-template-columns: repeat(3, 1fr); 
  max-width: 1200px;
}
.grid-4 { 
  grid-template-columns: repeat(4, 1fr); 
  max-width: 1400px;
  gap: 2rem;
}

.grid-4 .card {
  width: 100%;
  min-width: 0;
  flex: 1;
}

.card {
  background: white;
  padding: 2.5rem;
  border-radius: 1rem;
  box-shadow: 0 4px 6px var(--shadow-light);
  transition: var(--transition);
  height: 100%;
  display: flex;
  flex-direction: column;
  text-align: center;
  align-items: center;
  justify-content: flex-start;
  margin: 0 auto;
  border: 1px solid var(--border-light);
}

.card:hover {
  transform: translateY(-4px);
  box-shadow: 0 8px 25px var(--shadow-medium);
}

.card-icon {
  font-size: 3rem;
  margin-bottom: 1.5rem;
  display: flex;
  justify-content: center;
}

.card h3 {
  font-size: 1.75rem;
  font-weight: 700;
  margin-bottom: 1.5rem;
  color: var(--text-primary);
  text-align: center;
  line-height: 1.2;
}

.card p {
  font-size: 1rem;
  line-height: 1.6;
  color: var(--text-secondary);
  margin-bottom: 1.5rem;
  text-align: center;
  flex-grow: 1;
}

.card-features {
  list-style: none;
<<<<<<< HEAD
  gap: 2rem;
  align-items: center;
}

.nav-dropdown {
  position: relative;
}

.dropdown-menu {
  position: absolute;
  top: 100%;
  left: 0;
  background: var(--white);
  border: 1px solid var(--border-light);
  border-radius: 0.5rem;
  box-shadow: 0 4px 12px var(--shadow-medium);
  opacity: 0;
  visibility: hidden;
  transform: translateY(-10px);
  transition: all var(--transition);
  min-width: 180px;
  z-index: 1001;
}

.nav-dropdown:hover .dropdown-menu {
  opacity: 1;
  visibility: visible;
  transform: translateY(0);
}

.dropdown-item {
  display: block;
  padding: 0.75rem 1rem;
  color: var(--text-secondary);
  text-decoration: none;
  font-weight: 500;
  transition: var(--transition);
  border-bottom: 1px solid var(--border-light);
}

.dropdown-item:last-child {
  border-bottom: none;
}

.dropdown-item:hover {
  color: var(--primary-blue);
  background: rgba(0, 102, 255, 0.05);
}

.dropdown-arrow {
  margin-left: 0.5rem;
  font-size: 0.75rem;
  transition: var(--transition);
}

.nav-dropdown:hover .dropdown-arrow {
  transform: rotate(180deg);
}

.nav-link {
  color: var(--text-secondary);
  text-decoration: none;
  font-weight: 500;
  padding: 0.5rem 1rem;
  border-radius: 0.5rem;
  transition: var(--transition);
}

.nav-link:hover,
.nav-link.active {
  color: var(--primary-blue);
  background: rgba(0, 102, 255, 0.1);
}

.nav-controls {
  display: flex;
  align-items: center;
  gap: 1rem;
}


.hamburger {
  display: none;
  flex-direction: column;
  background: none;
  border: none;
  cursor: pointer;
  padding: 0.5rem;
  gap: 0.25rem;
  transition: var(--transition);
}

.hamburger span {
  width: 25px;
  height: 3px;
  background: var(--text-primary);
  border-radius: 2px;
  transition: var(--transition);
  transform-origin: center;
}

.hamburger.active span:nth-child(1) {
  transform: rotate(45deg) translate(6px, 6px);
=======
  padding: 0;
  margin: 0;
  display: flex;
  flex-direction: column;
  gap: 0.75rem;
}

.card-features li {
  display: flex;
  align-items: center;
  padding: 0.5rem 1rem;
  background: rgba(0, 102, 255, 0.05);
  border-radius: 0.5rem;
  color: var(--text-primary);
  font-weight: 500;
  position: relative;
  padding-left: 2.5rem;
}

.card-features li::before {
  content: '✓';
  position: absolute;
  left: 1rem;
  color: var(--primary-blue);
  font-weight: bold;
  font-size: 1.1rem;
}

.btn {
  display: inline-flex;
  align-items: center;
  gap: 0.5rem;
  padding: 0.75rem 1.5rem;
  border: none;
  border-radius: 0.5rem;
  font-weight: 600;
  text-decoration: none;
  cursor: pointer;
  transition: var(--transition);
}

.btn-primary {
  background: var(--primary-blue);
  color: white;
}

.btn-primary:hover {
  background: var(--tech-blue);
  transform: translateY(-2px);
}

.btn-secondary {
  background: white;
  color: var(--primary-blue);
  border: 2px solid var(--primary-blue);
}

.btn-secondary:hover {
  background: var(--primary-blue);
  color: white;
}

.btn-lg {
  padding: 1rem 2rem;
  font-size: 1.125rem;
}

.profile-image {
  width: 320px;
  height: 320px;
  object-fit: cover;
  border-radius: 1rem;
  box-shadow: 0 8px 25px var(--shadow-medium);
}

.about-photo {
  width: 320px;
  height: 320px;
  object-fit: cover;
  border-radius: 1rem;
  box-shadow: 0 8px 25px var(--shadow-medium);
}

.mockup-image {
  width: 100%;
  height: auto;
  border-radius: 1rem;
  box-shadow: 0 8px 25px var(--shadow-medium);
}

.profile-wrapper,
.about-photo-container,
.hero-mockup {
  position: relative;
}

.badge,
.tag {
  display: inline-block;
  padding: 0.5rem 1rem;
  background: rgba(0, 102, 255, 0.1);
  color: var(--primary-blue);
  border-radius: 2rem;
  font-size: 0.875rem;
  font-weight: 600;
  margin: 0.25rem;
  border: 1px solid rgba(0, 102, 255, 0.2);
  transition: var(--transition);
}

.tag:hover {
  background: rgba(0, 102, 255, 0.15);
  border-color: rgba(0, 102, 255, 0.3);
}

.project-title {
  font-size: 2rem;
  font-weight: 700;
  margin-bottom: 1.5rem;
  color: var(--text-primary);
  line-height: 1.3;
}

.project-description {
  font-size: 1.125rem;
  line-height: 1.6;
  color: var(--text-secondary);
  margin-bottom: 2.5rem;
}

.project-badge {
  margin-bottom: 2rem;
}

.project-header {
  display: flex;
  flex-direction: column;
  align-items: center;
  margin-bottom: 3rem;
}

.project-logo {
  width: 120px;
  height: 120px;
  object-fit: contain;
  filter: drop-shadow(0 4px 12px rgba(0, 0, 0, 0.1));
  transition: var(--transition);
}

.project-logo:hover {
  transform: scale(1.05);
  filter: drop-shadow(0 8px 20px rgba(0, 0, 0, 0.15));
}

.project-preview {
  display: flex;
  justify-content: center;
  margin: 3rem 0;
>>>>>>> c4339be0
}

.preview-image {
  max-width: 100%;
  height: auto;
  border-radius: 1rem;
  box-shadow: 0 8px 32px rgba(0, 0, 0, 0.12);
  border: 1px solid var(--border-light);
  transition: var(--transition);
}

<<<<<<< HEAD
.hamburger.active span:nth-child(3) {
  transform: rotate(-45deg) translate(6px, -6px);
}

.nav-menu.mobile-open {
  display: flex;
  position: fixed;
  top: 80px;
  left: 0;
  right: 0;
  flex-direction: column;
  background: var(--white);
  border-top: 1px solid var(--border-light);
  box-shadow: 0 4px 20px var(--shadow-medium);
  padding: 2rem;
  gap: 1rem;
  animation: slideDown 0.3s ease-out;
}

@keyframes slideDown {
  from {
    opacity: 0;
    transform: translateY(-20px);
  }
  to {
    opacity: 1;
    transform: translateY(0);
  }
}

.section {
  padding: 6rem 0;
  display: flex;
  flex-direction: column;
  justify-content: center;
  min-height: auto;
}

body .section:first-of-type {
  padding-top: 8rem;
}

.section .container,
.section .container-lg {
  display: flex;
  flex-direction: column;
  align-items: center;
}

.section.text-center .container,
.section.text-center .container-lg {
  text-align: center;
}

.hero .hero-content {
  text-align: center;
}

.hero .hero-content .hero-text {
  display: flex;
  flex-direction: column;
  align-items: center;
  width: 100%;
  max-width: 1000px;
  margin: 0 auto;
  gap: 2rem;
}

.bg-light {
  background: var(--light-gray);
}

.bg-primary {
  background: var(--primary-blue);
  color: white;
}

.bg-anthracite {
  background: var(--anthracite);
  color: white;
}

.hero {
  padding: 8rem 0;
  min-height: 85vh;
  display: flex;
  align-items: center;
  justify-content: center;
  background: linear-gradient(135deg, rgba(0, 102, 255, 0.02) 0%, rgba(255, 255, 255, 1) 100%);
}

.hero .container,
.hero .container-lg {
  width: 100%;
  max-width: 1400px;
  margin: 0 auto;
}

.hero-content {
  display: flex;
  flex-direction: column;
  align-items: center;
  justify-content: center;
  text-align: center;
  width: 100%;
  max-width: 900px;
  margin: 0 auto;
}

h1 {
  font-size: 3.5rem;
  font-weight: 700;
  line-height: 1.1;
  margin-bottom: 2rem;
  text-align: left;
}

h2 {
  font-size: 2.5rem;
  font-weight: 600;
  margin-bottom: 2.5rem;
  text-align: center;
}

h3 {
  font-size: 1.5rem;
  font-weight: 600;
  margin-bottom: 1.5rem;
}

h4 {
  font-size: 1.25rem;
  font-weight: 600;
  margin-bottom: 1rem;
}

.section-title {
  text-align: center;
  margin-bottom: 4rem;
  width: 100%;
  max-width: 800px;
  margin-left: auto;
  margin-right: auto;
}

.section-header {
  width: 100%;
  display: flex;
  flex-direction: column;
  align-items: center;
  margin-bottom: 2rem;
}

.section-subtitle {
  font-size: 1.125rem;
  color: var(--text-secondary);
  text-align: center;
  max-width: 600px;
  margin: 0 auto;
}

.title-gradient {
  background: linear-gradient(135deg, var(--primary-blue), var(--accent-green));
  background-clip: text;
  -webkit-background-clip: text;
  -webkit-text-fill-color: transparent;
}

.lead {
  font-size: 1.25rem;
  color: var(--text-secondary);
  margin-bottom: 2rem;
}

.text-blue { color: var(--primary-blue); }
.text-green { color: var(--accent-green); }
.text-gold { color: var(--accent-gold); }
.text-primary { color: var(--primary-blue); }
.text-white { color: white; }
.text-muted { color: var(--text-muted); }
.text-center { text-align: center; }

.grid {
  display: grid;
  gap: 2.5rem;
  width: 100%;
  margin: 0 auto;
  justify-content: center;
  align-items: start;
}

.grid-2 { 
  grid-template-columns: repeat(2, 1fr); 
  max-width: 1000px;
  gap: 3rem;
}
.grid-3 { 
  grid-template-columns: repeat(3, 1fr); 
  max-width: 1200px;
}
.grid-4 { 
  grid-template-columns: repeat(4, 1fr); 
  max-width: 1400px;
  gap: 2rem;
}

.grid-4 .card {
  width: 100%;
  min-width: 0;
  flex: 1;
}

.card {
  background: white;
  padding: 2.5rem;
  border-radius: 1rem;
  box-shadow: 0 4px 6px var(--shadow-light);
  transition: var(--transition);
  height: 100%;
  display: flex;
  flex-direction: column;
  text-align: center;
  align-items: center;
  justify-content: flex-start;
  margin: 0 auto;
  border: 1px solid var(--border-light);
}

.card:hover {
  transform: translateY(-8px);
  box-shadow: 0 20px 40px var(--shadow-strong);
  border-color: var(--primary-blue);
}

.card-icon {
  font-size: 3rem;
  margin-bottom: 1.5rem;
  display: flex;
  justify-content: center;
}

.card h3 {
  font-size: 1.75rem;
  font-weight: 700;
  margin-bottom: 1.5rem;
  color: var(--text-primary);
  text-align: center;
  line-height: 1.2;
}

.card p {
  font-size: 1rem;
  line-height: 1.6;
  color: var(--text-secondary);
  margin-bottom: 1.5rem;
  text-align: center;
  flex-grow: 1;
}

.card-features {
  list-style: none;
  padding: 0;
  margin: 0;
  display: flex;
  flex-direction: column;
  gap: 0.75rem;
}

.card-features li {
  display: flex;
  align-items: center;
  padding: 0.5rem 1rem;
  background: rgba(0, 102, 255, 0.05);
  border-radius: 0.5rem;
  color: var(--text-primary);
  font-weight: 500;
  position: relative;
  padding-left: 2.5rem;
}

.card-features li::before {
  content: '✓';
  position: absolute;
  left: 1rem;
  color: var(--primary-blue);
  font-weight: bold;
  font-size: 1.1rem;
}

.btn {
  display: inline-flex;
  align-items: center;
  gap: 0.5rem;
  padding: 0.75rem 1.5rem;
  border: none;
  border-radius: 0.5rem;
  font-weight: 600;
  text-decoration: none;
  cursor: pointer;
  transition: var(--transition);
}

.btn-primary {
  background: var(--primary-blue);
  color: white;
}

.btn-primary:hover {
  background: var(--primary-blue-dark);
  transform: translateY(-3px);
  box-shadow: 0 8px 25px var(--shadow-blue);
}

.btn-secondary {
  background: white;
  color: var(--primary-blue);
  border: 2px solid var(--primary-blue);
}

.btn-secondary:hover {
  background: var(--primary-blue);
  color: white;
  transform: translateY(-2px);
  box-shadow: 0 6px 20px var(--shadow-blue);
}

.btn-lg {
  padding: 1rem 2rem;
  font-size: 1.125rem;
}

.profile-image {
  width: 320px;
  height: 320px;
  object-fit: cover;
  border-radius: 1rem;
  box-shadow: 0 8px 25px var(--shadow-medium);
}

.about-photo {
  width: 320px;
  height: 320px;
  object-fit: cover;
  border-radius: 1rem;
  box-shadow: 0 8px 25px var(--shadow-medium);
}

.mockup-image {
  width: 100%;
  height: auto;
  border-radius: 1rem;
  box-shadow: 0 8px 25px var(--shadow-medium);
}

.profile-wrapper,
.about-photo-container,
.hero-mockup {
  position: relative;
}

.badge,
.tag {
  display: inline-block;
  padding: 0.5rem 1rem;
  background: rgba(0, 102, 255, 0.1);
  color: var(--primary-blue);
  border-radius: 2rem;
  font-size: 0.875rem;
  font-weight: 600;
  margin: 0.25rem;
  border: 1px solid rgba(0, 102, 255, 0.2);
  transition: var(--transition);
}

.tag:hover {
  background: rgba(0, 102, 255, 0.15);
  border-color: rgba(0, 102, 255, 0.3);
}

.project-title {
  font-size: 2rem;
  font-weight: 700;
  margin-bottom: 1.5rem;
  color: var(--text-primary);
  line-height: 1.3;
}

.project-description {
  font-size: 1.125rem;
  line-height: 1.6;
  color: var(--text-secondary);
  margin-bottom: 2.5rem;
}

.project-badge {
  margin-bottom: 2rem;
}

.project-header {
  display: flex;
  flex-direction: column;
  align-items: center;
  margin-bottom: 3rem;
}

.project-logo {
  width: 120px;
  height: 120px;
  object-fit: contain;
  filter: drop-shadow(0 4px 12px rgba(0, 0, 0, 0.1));
  transition: var(--transition);
}

.project-logo:hover {
  transform: scale(1.05);
  filter: drop-shadow(0 8px 20px rgba(0, 0, 0, 0.15));
}

.project-preview {
  display: flex;
  justify-content: center;
  margin: 3rem 0;
}

.preview-image {
  max-width: 100%;
  height: auto;
  border-radius: 1rem;
  box-shadow: 0 8px 32px rgba(0, 0, 0, 0.12);
  border: 1px solid var(--border-light);
  transition: var(--transition);
}

.preview-image:hover {
  transform: translateY(-4px);
  box-shadow: 0 16px 48px rgba(0, 0, 0, 0.18);
}

.project-content-wrapper {
  display: flex;
  flex-direction: column;
  align-items: center;
  max-width: 1000px;
  margin: 0 auto;
}

.project-content {
  width: 100%;
}

.flowsteo-logo-header {
  display: flex;
  justify-content: center;
  align-items: center;
  width: 100%;
}

.flowsteo-hero-logo {
  width: 140px;
  height: 140px;
  object-fit: contain;
  filter: drop-shadow(0 4px 12px rgba(0, 0, 0, 0.1));
  transition: var(--transition);
}

.flowsteo-hero-logo:hover {
  transform: scale(1.05);
  filter: drop-shadow(0 8px 20px rgba(0, 0, 0, 0.15));
}

.problem-solution-grid {
  display: grid;
  grid-template-columns: 1fr 1fr;
  gap: 3rem;
  max-width: 1400px;
  margin: 0 auto;
  align-items: start;
}

.problem-card,
.solution-card {
  padding: 3rem;
  background: white;
  border-radius: 1.5rem;
  box-shadow: 0 8px 32px rgba(0, 0, 0, 0.08);
  border: 1px solid var(--border-light);
  transition: var(--transition);
  height: 100%;
  display: flex;
  flex-direction: column;
}

.problem-card:hover,
.solution-card:hover {
  transform: translateY(-8px);
  box-shadow: 0 16px 48px rgba(0, 0, 0, 0.12);
}

.hero-tags,
.project-badges {
  display: flex;
  flex-wrap: wrap;
  gap: 0.5rem;
  margin-bottom: 2rem;
}

.hero-actions,
.project-hero-actions,
.cta-actions {
  display: flex;
  gap: 1rem;
  margin-top: 2rem;
}

.about-stats,
.project-metrics {
  display: grid;
  grid-template-columns: repeat(3, 1fr);
  gap: 2rem;
  margin: 2rem 0;
}

.stat-card,
.metric-card {
  text-align: center;
  padding: 1.5rem;
  background: white;
  border-radius: 0.75rem;
  box-shadow: 0 2px 8px var(--shadow-light);
}

.stat-number,
.metric-number {
  font-size: 2rem;
  font-weight: 700;
  margin-bottom: 0.5rem;
}

.journey-timeline,
.development-timeline {
  position: relative;
  padding-left: 2rem;
}

.journey-timeline::before,
.development-timeline::before {
  content: '';
  position: absolute;
  left: 1rem;
  top: 0;
  bottom: 0;
  width: 2px;
  background: var(--border-light);
}

.timeline-item {
  position: relative;
  margin-bottom: 3rem;
  padding-left: 3rem;
}

.timeline-marker {
  position: absolute;
  left: -2rem;
  top: 0;
  display: flex;
  flex-direction: column;
  align-items: center;
}

.timeline-year {
  background: var(--primary-blue);
  color: white;
  padding: 0.5rem 1rem;
  border-radius: 0.5rem;
  font-weight: 600;
  margin-bottom: 0.5rem;
}

.timeline-number {
  background: var(--primary-blue);
  color: white;
  width: 2rem;
  height: 2rem;
  border-radius: 50%;
  display: flex;
  align-items: center;
  justify-content: center;
  font-weight: 600;
}

.timeline-dot {
  width: 1rem;
  height: 1rem;
  background: var(--primary-blue);
  border-radius: 50%;
}

.timeline-content {
  background: white;
  padding: 2rem;
  border-radius: 1rem;
  box-shadow: 0 4px 6px var(--shadow-light);
}

.timeline-badge {
  display: flex;
  gap: 0.5rem;
  margin-bottom: 1rem;
}

.timeline-achievements {
  list-style: none;
  margin: 1rem 0;
}

.timeline-achievements li {
  padding: 0.25rem 0;
  padding-left: 1.5rem;
  position: relative;
}

.timeline-achievements li::before {
  content: '✓';
  position: absolute;
  left: 0;
  color: var(--accent-green);
  font-weight: bold;
}

.timeline-tech {
  display: flex;
  flex-wrap: wrap;
  gap: 0.5rem;
  margin-top: 1rem;
}

.tech-tag,
.tech-item {
  background: linear-gradient(135deg, rgba(0, 102, 255, 0.1), rgba(0, 102, 255, 0.15));
  color: var(--primary-blue);
  padding: 0.5rem 1rem;
  border-radius: 0.75rem;
  font-size: 0.875rem;
  font-weight: 500;
  border: 1px solid rgba(0, 102, 255, 0.2);
  transition: var(--transition);
  display: inline-flex;
  align-items: center;
  gap: 0.5rem;
}

.tech-item:hover {
  background: linear-gradient(135deg, rgba(0, 102, 255, 0.15), rgba(0, 102, 255, 0.25));
  border-color: rgba(0, 102, 255, 0.3);
  transform: translateY(-2px);
  box-shadow: 0 4px 12px rgba(0, 102, 255, 0.2);
}

.tech-stack {
  display: flex;
  flex-direction: column;
  gap: 0.75rem;
  margin-top: 1rem;
  width: 100%;
  align-items: center;
}

.tech-stack .tech-item {
  width: 100%;
  max-width: 200px;
  text-align: center;
  justify-content: center;
}

.philosophy-grid {
  display: grid;
  grid-template-columns: repeat(2, 1fr);
  gap: 2rem;
}

.philosophy-card {
  padding: 2rem;
}

.philosophy-icon {
  margin-bottom: 1.5rem;
}

.philosophy-principles {
  margin-top: 1.5rem;
=======
.preview-image:hover {
  transform: translateY(-4px);
  box-shadow: 0 16px 48px rgba(0, 0, 0, 0.18);
}

.project-content-wrapper {
  display: flex;
  flex-direction: column;
  align-items: center;
  max-width: 1000px;
  margin: 0 auto;
}

.project-content {
  width: 100%;
}

.flowsteo-logo-header {
  display: flex;
  justify-content: center;
  align-items: center;
  width: 100%;
}

.flowsteo-hero-logo {
  width: 140px;
  height: 140px;
  object-fit: contain;
  filter: drop-shadow(0 4px 12px rgba(0, 0, 0, 0.1));
  transition: var(--transition);
}

.flowsteo-hero-logo:hover {
  transform: scale(1.05);
  filter: drop-shadow(0 8px 20px rgba(0, 0, 0, 0.15));
}

.problem-solution-grid {
  display: grid;
  grid-template-columns: 1fr 1fr;
  gap: 3rem;
  max-width: 1400px;
  margin: 0 auto;
  align-items: start;
}

.problem-card,
.solution-card {
  padding: 3rem;
  background: white;
  border-radius: 1.5rem;
  box-shadow: 0 8px 32px rgba(0, 0, 0, 0.08);
  border: 1px solid var(--border-light);
  transition: var(--transition);
  height: 100%;
  display: flex;
  flex-direction: column;
}

.problem-card:hover,
.solution-card:hover {
  transform: translateY(-8px);
  box-shadow: 0 16px 48px rgba(0, 0, 0, 0.12);
}

.hero-tags,
.project-badges {
  display: flex;
  flex-wrap: wrap;
  gap: 0.5rem;
  margin-bottom: 2rem;
}

.hero-actions,
.project-hero-actions,
.cta-actions {
  display: flex;
  gap: 1rem;
  margin-top: 2rem;
}

.about-stats,
.project-metrics {
  display: grid;
  grid-template-columns: repeat(3, 1fr);
  gap: 2rem;
  margin: 2rem 0;
}

.stat-card,
.metric-card {
  text-align: center;
  padding: 1.5rem;
  background: white;
  border-radius: 0.75rem;
  box-shadow: 0 2px 8px var(--shadow-light);
}

.stat-number,
.metric-number {
  font-size: 2rem;
  font-weight: 700;
  margin-bottom: 0.5rem;
}

.journey-timeline,
.development-timeline {
  position: relative;
  padding-left: 2rem;
}

.journey-timeline::before,
.development-timeline::before {
  content: '';
  position: absolute;
  left: 1rem;
  top: 0;
  bottom: 0;
  width: 2px;
  background: var(--border-light);
}

.timeline-item {
  position: relative;
  margin-bottom: 3rem;
  padding-left: 3rem;
}

.timeline-marker {
  position: absolute;
  left: -2rem;
  top: 0;
  display: flex;
  flex-direction: column;
  align-items: center;
}

.timeline-year {
  background: var(--primary-blue);
  color: white;
  padding: 0.5rem 1rem;
  border-radius: 0.5rem;
  font-weight: 600;
  margin-bottom: 0.5rem;
}

.timeline-number {
  background: var(--primary-blue);
  color: white;
  width: 2rem;
  height: 2rem;
  border-radius: 50%;
  display: flex;
  align-items: center;
  justify-content: center;
  font-weight: 600;
}

.timeline-dot {
  width: 1rem;
  height: 1rem;
  background: var(--primary-blue);
  border-radius: 50%;
}

.timeline-content {
  background: white;
  padding: 2rem;
  border-radius: 1rem;
  box-shadow: 0 4px 6px var(--shadow-light);
}

.timeline-badge {
  display: flex;
  gap: 0.5rem;
  margin-bottom: 1rem;
}

.timeline-achievements {
  list-style: none;
  margin: 1rem 0;
}

.timeline-achievements li {
  padding: 0.25rem 0;
  padding-left: 1.5rem;
  position: relative;
}

.timeline-achievements li::before {
  content: '✓';
  position: absolute;
  left: 0;
  color: var(--accent-green);
  font-weight: bold;
}

.timeline-tech {
  display: flex;
  flex-wrap: wrap;
  gap: 0.5rem;
  margin-top: 1rem;
}

.tech-tag,
.tech-item {
  background: linear-gradient(135deg, rgba(0, 102, 255, 0.1), rgba(0, 102, 255, 0.15));
  color: var(--primary-blue);
  padding: 0.5rem 1rem;
  border-radius: 0.75rem;
  font-size: 0.875rem;
  font-weight: 500;
  border: 1px solid rgba(0, 102, 255, 0.2);
  transition: var(--transition);
  display: inline-flex;
  align-items: center;
  gap: 0.5rem;
}

.tech-item:hover {
  background: linear-gradient(135deg, rgba(0, 102, 255, 0.15), rgba(0, 102, 255, 0.25));
  border-color: rgba(0, 102, 255, 0.3);
  transform: translateY(-2px);
  box-shadow: 0 4px 12px rgba(0, 102, 255, 0.2);
}

.tech-stack {
  display: flex;
  flex-direction: column;
  gap: 0.75rem;
  margin-top: 1rem;
  width: 100%;
  align-items: center;
}

.tech-stack .tech-item {
  width: 100%;
  max-width: 200px;
  text-align: center;
  justify-content: center;
}

.philosophy-grid {
  display: grid;
  grid-template-columns: repeat(2, 1fr);
  gap: 2rem;
}

.philosophy-card {
  padding: 2rem;
}

.philosophy-icon {
  margin-bottom: 1.5rem;
}

.philosophy-principles {
  margin-top: 1.5rem;
}

.principle-item {
  display: flex;
  align-items: center;
  gap: 1rem;
  padding: 0.75rem 0;
  border-bottom: 1px solid var(--border-light);
}

.principle-item:last-child {
  border-bottom: none;
}

.principle-icon {
  font-size: 1.25rem;
}

.skills-grid {
  display: grid;
  grid-template-columns: repeat(3, 1fr);
  gap: 2rem;
}

.skill-category {
  background: white;
  padding: 2rem;
  border-radius: 1rem;
  box-shadow: 0 4px 6px var(--shadow-light);
}

.skill-header {
  display: flex;
  align-items: center;
  gap: 1rem;
  margin-bottom: 1.5rem;
}

.skill-icon {
  font-size: 2rem;
}

.skill-items {
  display: flex;
  flex-direction: column;
  gap: 1rem;
}

.skill-item {
  display: flex;
  flex-direction: column;
  gap: 0.5rem;
}

.skill-name {
  font-weight: 500;
  color: var(--text-primary);
}

.skill-bar {
  height: 0.5rem;
  background: var(--border-light);
  border-radius: 0.25rem;
  overflow: hidden;
}

.skill-progress {
  height: 100%;
  background: var(--primary-blue);
  border-radius: 0.25rem;
  transition: width 1.5s ease;
}

.certifications-grid {
  display: grid;
  grid-template-columns: repeat(4, 1fr);
  gap: 1.5rem;
}

.certification-card {
  text-align: center;
  padding: 1.5rem;
  background: white;
  border-radius: 0.75rem;
  box-shadow: 0 2px 8px var(--shadow-light);
}

.cert-icon {
  font-size: 2rem;
  margin-bottom: 1rem;
}

.interests-grid {
  display: grid;
  grid-template-columns: repeat(2, 1fr);
  gap: 3rem;
}

.interest-items {
  display: flex;
  flex-direction: column;
  gap: 1.5rem;
}

.interest-item {
  display: flex;
  gap: 1rem;
  padding: 1.5rem;
  background: white;
  border-radius: 0.75rem;
  box-shadow: 0 2px 8px var(--shadow-light);
}

.interest-icon {
  font-size: 1.5rem;
  flex-shrink: 0;
}

.interest-content h4 {
  margin-bottom: 0.5rem;
}

.problem-solution-content {
  width: 100%;
  max-width: 1400px;
  margin: 0 auto;
}

.problem-card,
.solution-card {
  padding: 2rem;
  background: white;
  border-radius: 1rem;
  box-shadow: 0 4px 6px var(--shadow-light);
}

.card-icon {
  font-size: 3rem;
  margin-bottom: 1.5rem;
}

.problem-list,
.solution-list {
  list-style: none;
  margin-top: 1.5rem;
}

.problem-item,
.solution-item {
  display: flex;
  align-items: center;
  gap: 1rem;
  padding: 0.75rem 0;
  border-bottom: 1px solid var(--border-light);
}

.problem-item:last-child,
.solution-item:last-child {
  border-bottom: none;
}

.problem-icon,
.solution-icon {
  font-size: 1.25rem;
  flex-shrink: 0;
}

.features-grid,
.feature-grid {
  display: grid;
  grid-template-columns: repeat(2, 1fr);
  gap: 2.5rem;
}

.feature-item {
  display: flex;
  align-items: flex-start;
  gap: 1.5rem;
  padding: 2rem;
  background: white;
  border-radius: 1rem;
  box-shadow: 0 4px 12px rgba(0, 0, 0, 0.08);
  border: 1px solid var(--border-light);
  transition: var(--transition);
}

.feature-item:hover {
  transform: translateY(-4px);
  box-shadow: 0 8px 25px rgba(0, 0, 0, 0.12);
  border-color: var(--primary-blue);
}

.feature-item .feature-icon {
  flex-shrink: 0;
  width: 48px;
  height: 48px;
  display: flex;
  align-items: center;
  justify-content: center;
  background: rgba(0, 102, 255, 0.1);
  border-radius: 0.75rem;
  margin-bottom: 0;
}

.feature-item h4 {
  font-size: 1.25rem;
  font-weight: 600;
  margin-bottom: 0.75rem;
  color: var(--text-primary);
}

.feature-item p {
  font-size: 0.95rem;
  line-height: 1.5;
  color: var(--text-secondary);
  margin: 0;
}

.feature-card {
  padding: 2rem;
}

.feature-header {
  display: flex;
  align-items: center;
  gap: 1rem;
  margin-bottom: 1rem;
}

.feature-icon {
  font-size: 2rem;
}

.feature-list {
  list-style: none;
  margin: 1.5rem 0;
}

.feature-list li {
  padding: 0.25rem 0;
  padding-left: 1.5rem;
  position: relative;
}

.feature-list li::before {
  content: '•';
  position: absolute;
  left: 0;
  color: var(--primary-blue);
  font-weight: bold;
}

.feature-image {
  margin-top: 1rem;
}

.feature-image img {
  width: 100%;
  border-radius: 0.5rem;
}

.security-grid {
  display: grid;
  grid-template-columns: repeat(3, 1fr);
  gap: 2rem;
}

.security-card {
  text-align: center;
  padding: 2rem;
}

.security-icon {
  font-size: 3rem;
  margin-bottom: 1.5rem;
}

.security-card ul {
  list-style: none;
  margin-top: 1rem;
}

.security-card li {
  padding: 0.25rem 0;
}

.demo-tabs {
  display: flex;
  justify-content: center;
  gap: 1rem;
  margin-bottom: 2rem;
}

.demo-tab {
  display: flex;
  align-items: center;
  gap: 0.5rem;
  padding: 1rem 1.5rem;
  background: white;
  border: 2px solid var(--border-light);
  border-radius: 0.5rem;
  cursor: pointer;
  transition: var(--transition);
}

.demo-tab.active,
.demo-tab:hover {
  border-color: var(--primary-blue);
  color: var(--primary-blue);
}

.demo-panel {
  display: none;
}

.demo-panel.active {
  display: block;
}

.demo-mockup {
  position: relative;
  text-align: center;
}

.demo-mockup img {
  width: 100%;
  max-width: 800px;
  border-radius: 1rem;
  box-shadow: 0 8px 25px var(--shadow-medium);
}

.architecture-diagram {
  display: grid;
  grid-template-columns: repeat(4, 1fr);
  gap: 2rem;
  margin-bottom: 3rem;
}

.arch-layer {
  text-align: center;
  padding: 2rem;
  background: white;
  border-radius: 1rem;
  box-shadow: 0 4px 6px var(--shadow-light);
}

.tech-icons {
  display: flex;
  flex-direction: column;
  gap: 1rem;
  margin-top: 1rem;
}

.tech-item {
  display: flex;
  align-items: center;
  gap: 0.5rem;
  justify-content: center;
}

.tech-icon {
  font-size: 1.5rem;
}

.challenge-list,
.result-list {
  list-style: none;
}

.challenge-item,
.result-item {
  padding: 0.75rem 0;
  border-bottom: 1px solid var(--border-light);
}

.challenge-item:last-child,
.result-item:last-child {
  border-bottom: none;
}

.cta-features {
  display: grid;
  grid-template-columns: repeat(3, 1fr);
  gap: 2rem;
  margin: 2rem 0;
}

.cta-feature {
  text-align: center;
  padding: 1.5rem;
}

.cta-icon {
  font-size: 2rem;
  margin-bottom: 1rem;
}

.contact-links {
  display: flex;
  justify-content: center;
  gap: 2rem;
  margin-top: 1rem;
}

.contact-link {
  display: flex;
  align-items: center;
  gap: 0.5rem;
  color: inherit;
  text-decoration: none;
  transition: var(--transition);
}

.contact-link:hover {
  color: var(--accent-gold);
}

.footer {
  padding: 4rem 0 2rem;
}

.footer-content {
  display: grid;
  grid-template-columns: repeat(3, 1fr);
  gap: 3rem;
  margin-bottom: 2rem;
}

.footer-info h3,
.footer-links h4,
.footer-services h4,
.footer-expertise h4,
.footer-project h4 {
  margin-bottom: 1rem;
}

.footer-links ul,
.footer-services ul,
.footer-expertise ul,
.footer-project ul {
  list-style: none;
}

.footer-links li,
.footer-services li,
.footer-expertise li,
.footer-project li {
  padding: 0.25rem 0;
}

.footer-links a {
  color: inherit;
  text-decoration: none;
  transition: var(--transition);
}

.footer-links a:hover {
  color: var(--accent-gold);
}

.footer-bottom {
  text-align: center;
  padding-top: 2rem;
  border-top: 1px solid var(--border-light);
}

.footer-social {
  margin-bottom: 1rem;
}

.social-link {
  display: inline-flex;
  align-items: center;
  gap: 0.5rem;
  color: var(--text-muted);
  text-decoration: none;
  font-weight: 500;
  padding: 0.5rem 1rem;
  border-radius: 0.5rem;
  transition: var(--transition);
}

.social-link:hover {
  color: var(--primary-blue);
  background: rgba(0, 102, 255, 0.1);
>>>>>>> c4339be0
}

.principle-item {
  display: flex;
  align-items: center;
<<<<<<< HEAD
  gap: 1rem;
  padding: 0.75rem 0;
  border-bottom: 1px solid var(--border-light);
  text-align: left;
}

.principle-item:last-child {
  border-bottom: none;
}

.principle-icon {
  font-size: 1.25rem;
=======
  gap: 0.5rem;
  margin-bottom: 2rem;
  justify-content: flex-start;
  width: 100%;
}

.breadcrumb-link {
  color: var(--text-muted);
  text-decoration: none;
  transition: var(--transition);
}

.breadcrumb-link:hover {
  color: var(--primary-blue);
>>>>>>> c4339be0
}

.skills-grid {
  display: grid;
  grid-template-columns: repeat(3, 1fr);
  gap: 2rem;
}

<<<<<<< HEAD
.skill-category {
  background: white;
  padding: 2rem;
  border-radius: 1rem;
  box-shadow: 0 4px 6px var(--shadow-light);
}

.skill-header {
  display: flex;
  align-items: center;
  gap: 1rem;
  margin-bottom: 1.5rem;
}

.skill-icon {
  font-size: 2rem;
}

.skill-items {
  display: flex;
  flex-direction: column;
  gap: 1rem;
}

.skill-item {
  display: flex;
  flex-direction: column;
  gap: 0.5rem;
}

.skill-name {
  font-weight: 500;
  color: var(--text-primary);
}

.skill-bar {
  height: 0.5rem;
  background: var(--border-light);
  border-radius: 0.25rem;
  overflow: hidden;
}

.skill-progress {
  height: 100%;
  background: var(--primary-blue);
  border-radius: 0.25rem;
  transition: width 1.5s ease;
}

.certifications-grid {
  display: grid;
  grid-template-columns: repeat(4, 1fr);
  gap: 1.5rem;
}

.certification-card {
  text-align: center;
  padding: 1.5rem;
  background: white;
  border-radius: 0.75rem;
  box-shadow: 0 2px 8px var(--shadow-light);
}

.cert-icon {
  font-size: 2rem;
  margin-bottom: 1rem;
}

.interests-grid {
  display: grid;
  grid-template-columns: repeat(2, 1fr);
  gap: 3rem;
}

.interest-items {
  display: flex;
  flex-direction: column;
  gap: 1.5rem;
}

.interest-item {
  display: flex;
  gap: 1rem;
  padding: 1.5rem;
  background: white;
  border-radius: 0.75rem;
  box-shadow: 0 2px 8px var(--shadow-light);
}

.interest-icon {
  font-size: 1.5rem;
  flex-shrink: 0;
}

.interest-content h4 {
  margin-bottom: 0.5rem;
}

.problem-solution-content {
  width: 100%;
  max-width: 1400px;
  margin: 0 auto;
}

.problem-card,
.solution-card {
  padding: 2rem;
  background: white;
  border-radius: 1rem;
  box-shadow: 0 4px 6px var(--shadow-light);
}

.card-icon {
  font-size: 3rem;
  margin-bottom: 1.5rem;
}

.problem-list,
.solution-list {
  list-style: none;
  margin-top: 1.5rem;
}

.problem-item,
.solution-item {
  display: flex;
  align-items: center;
  gap: 1rem;
  padding: 0.75rem 0;
  border-bottom: 1px solid var(--border-light);
}

.problem-item:last-child,
.solution-item:last-child {
  border-bottom: none;
}

.problem-icon,
.solution-icon {
  font-size: 1.25rem;
  flex-shrink: 0;
}

.features-grid,
.feature-grid {
  display: grid;
  grid-template-columns: repeat(2, 1fr);
  gap: 2.5rem;
}

.feature-item {
  display: flex;
  align-items: flex-start;
  gap: 1.5rem;
  padding: 2rem;
  background: white;
  border-radius: 1rem;
  box-shadow: 0 4px 12px rgba(0, 0, 0, 0.08);
  border: 1px solid var(--border-light);
  transition: var(--transition);
}

.feature-item:hover {
  transform: translateY(-4px);
  box-shadow: 0 8px 25px rgba(0, 0, 0, 0.12);
  border-color: var(--primary-blue);
}

.feature-item .feature-icon {
  flex-shrink: 0;
  width: 48px;
  height: 48px;
  display: flex;
  align-items: center;
  justify-content: center;
  background: rgba(0, 102, 255, 0.1);
  border-radius: 0.75rem;
  margin-bottom: 0;
}

.feature-item h4 {
  font-size: 1.25rem;
  font-weight: 600;
  margin-bottom: 0.75rem;
  color: var(--text-primary);
}

.feature-item p {
  font-size: 0.95rem;
  line-height: 1.5;
  color: var(--text-secondary);
  margin: 0;
}

.feature-card {
  padding: 2rem;
}

.feature-header {
  display: flex;
  align-items: center;
  gap: 1rem;
  margin-bottom: 1rem;
}

.feature-icon {
  font-size: 2rem;
}

.feature-list {
  list-style: none;
  margin: 1.5rem 0;
  padding: 0;
  text-align: left;     
}

.feature-list li {
  padding: 0.25rem 0;
  padding-left: 1.5rem;
  position: relative;
}

.feature-list li::before {
  content: '•';
  position: absolute;
  left: 0;
  color: var(--primary-blue);
  font-weight: bold;
}

.feature-image {
  margin-top: 1rem;
}

.feature-image img {
  width: 100%;
  border-radius: 0.5rem;
}

.security-grid {
  display: grid;
  grid-template-columns: repeat(3, 1fr);
  gap: 2rem;
}

.security-card {
  text-align: center;
  padding: 2rem;
}

.security-icon {
  font-size: 3rem;
  margin-bottom: 1.5rem;
}

.security-card ul {
  list-style: none;
  margin-top: 1rem;
}

.security-card li {
  padding: 0.25rem 0;
}

.demo-tabs {
  display: flex;
  justify-content: center;
  gap: 1rem;
  margin-bottom: 2rem;
}

.demo-tab {
  display: flex;
  align-items: center;
  gap: 0.5rem;
  padding: 1rem 1.5rem;
  background: white;
  border: 2px solid var(--border-light);
  border-radius: 0.5rem;
  cursor: pointer;
  transition: var(--transition);
}

.demo-tab.active,
.demo-tab:hover {
  border-color: var(--primary-blue);
  color: var(--primary-blue);
}

.demo-panel {
  display: none;
}

.demo-panel.active {
  display: block;
}

.demo-mockup {
  position: relative;
  text-align: center;
}

.demo-mockup img {
  width: 100%;
  max-width: 800px;
  border-radius: 1rem;
  box-shadow: 0 8px 25px var(--shadow-medium);
}

.architecture-diagram {
  display: grid;
  grid-template-columns: repeat(4, 1fr);
  gap: 2rem;
  margin-bottom: 3rem;
}

.arch-layer {
  text-align: center;
  padding: 2rem;
  background: white;
  border-radius: 1rem;
  box-shadow: 0 4px 6px var(--shadow-light);
}

.tech-icons {
  display: flex;
  flex-direction: column;
  gap: 1rem;
  margin-top: 1rem;
}

.tech-item {
  display: flex;
  align-items: center;
  gap: 0.5rem;
  justify-content: center;
}

.tech-icon {
  font-size: 1.5rem;
}

.challenge-list,
.result-list {
  list-style: none;
}

.challenge-item,
.result-item {
  padding: 0.75rem 0;
  border-bottom: 1px solid var(--border-light);
}

.challenge-item:last-child,
.result-item:last-child {
  border-bottom: none;
}

.cta-features {
  display: grid;
  grid-template-columns: repeat(3, 1fr);
  gap: 2rem;
  margin: 2rem 0;
}

.cta-feature {
  text-align: center;
  padding: 1.5rem;
}

.cta-icon {
  font-size: 2rem;
  margin-bottom: 1rem;
}

.contact-links {
  display: flex;
  justify-content: center;
  gap: 2rem;
  margin-top: 1rem;
}

.contact-link {
  display: flex;
  align-items: center;
  gap: 0.5rem;
  color: inherit;
  text-decoration: none;
  transition: var(--transition);
}

.contact-link:hover {
  color: var(--accent-gold);
}

.footer {
  padding: 4rem 0 2rem;
}

.footer-content {
  display: grid;
  grid-template-columns: repeat(3, 1fr);
  gap: 3rem;
  margin-bottom: 2rem;
}

.footer-info h3,
.footer-links h4,
.footer-services h4,
.footer-expertise h4,
.footer-project h4 {
  margin-bottom: 1rem;
}

.footer-links ul,
.footer-services ul,
.footer-expertise ul,
.footer-project ul {
  list-style: none;
}

.footer-links li,
.footer-services li,
.footer-expertise li,
.footer-project li {
  padding: 0.25rem 0;
}

.footer-links a {
  color: inherit;
  text-decoration: none;
  transition: var(--transition);
}

.footer-links a:hover {
  color: var(--accent-gold);
}

.footer-bottom {
  text-align: center;
  padding-top: 2rem;
  border-top: 1px solid var(--border-light);
}

.footer-social {
  margin-bottom: 1rem;
}

.social-link {
  display: inline-flex;
  align-items: center;
  gap: 0.5rem;
  color: var(--text-muted);
  text-decoration: none;
  font-weight: 500;
  padding: 0.5rem 1rem;
  border-radius: 0.5rem;
  transition: var(--transition);
}

.social-link:hover {
  color: var(--primary-blue);
  background: rgba(0, 102, 255, 0.1);
}

.breadcrumb {
  display: flex;
  align-items: center;
  gap: 0.5rem;
  margin-bottom: 2rem;
  justify-content: flex-start;
  width: 100%;
}

.breadcrumb-link {
  color: var(--text-muted);
  text-decoration: none;
  transition: var(--transition);
}

.breadcrumb-link:hover {
  color: var(--primary-blue);
}

.breadcrumb-separator {
  color: var(--text-muted);
}

.breadcrumb-current {
  color: var(--text-primary);
  font-weight: 500;
}

.skip-link {
  position: absolute;
  top: -40px;
  left: 6px;
  background: var(--primary-blue);
  color: white;
  padding: 8px;
  text-decoration: none;
  border-radius: 0 0 4px 4px;
  z-index: 1001;
}

.skip-link:focus {
  top: 0;
}

.mb-sm { margin-bottom: 0.5rem; }
.mb-md { margin-bottom: 1rem; }
.mb-lg { margin-bottom: 1.5rem; }
.mb-xl { margin-bottom: 2rem; }
.mb-2xl { margin-bottom: 3rem; }
.mb-3xl { margin-bottom: 4rem; }

.mt-sm { margin-top: 0.5rem; }
.mt-md { margin-top: 1rem; }
.mt-lg { margin-top: 1.5rem; }
.mt-xl { margin-top: 2rem; }
.mt-2xl { margin-top: 3rem; }
.mt-3xl { margin-top: 4rem; }

.gap-sm { gap: 0.5rem; }
.gap-md { gap: 1rem; }
.gap-lg { gap: 1.5rem; }
.gap-xl { gap: 2rem; }

@media (max-width: 1024px) {
  .container, .container-lg { 
    padding: 0 1.5rem; 
    max-width: 100%;
  }
  .section {
    padding: 4rem 0;
  }
  .hero-content { 
    grid-template-columns: 1fr; 
    gap: 3rem; 
    text-align: center; 
  }
  .grid-3, .grid-4 { 
    grid-template-columns: repeat(2, 1fr);
    gap: 2rem;
  }
  .grid-2 {
    gap: 2.5rem;
    max-width: 100%;
  }
  .feature-grid {
    grid-template-columns: 1fr;
    gap: 2rem;
  }
  .feature-item {
    padding: 1.5rem;
    gap: 1rem;
  }
  .philosophy-grid, .interests-grid, .problem-solution-content { 
    grid-template-columns: 1fr;
    gap: 2rem;
  }
  .architecture-diagram { 
    grid-template-columns: repeat(2, 1fr);
    gap: 2rem;
  }
  h1 { font-size: 2.5rem; }
  .section-title {
    margin-bottom: 3rem;
  }
  .project-title {
    font-size: 1.75rem;
  }
  .project-logo {
    width: 100px;
    height: 100px;
  }
  .preview-image {
    max-width: 90%;
  }
  .flowsteo-hero-logo {
    width: 120px;
    height: 120px;
  }
  .problem-solution-grid {
    grid-template-columns: 1fr;
    gap: 2rem;
    max-width: 800px;
  }
  .problem-card,
  .solution-card {
    padding: 2rem;
  }
}

@media (max-width: 768px) {
  .nav-menu { display: none; }
  .nav-menu.mobile-open { display: flex; }
  .hamburger { display: flex; }
=======
.breadcrumb-current {
  color: var(--text-primary);
  font-weight: 500;
}

.skip-link {
  position: absolute;
  top: -40px;
  left: 6px;
  background: var(--primary-blue);
  color: white;
  padding: 8px;
  text-decoration: none;
  border-radius: 0 0 4px 4px;
  z-index: 1001;
}

.skip-link:focus {
  top: 0;
}

.mb-sm { margin-bottom: 0.5rem; }
.mb-md { margin-bottom: 1rem; }
.mb-lg { margin-bottom: 1.5rem; }
.mb-xl { margin-bottom: 2rem; }
.mb-2xl { margin-bottom: 3rem; }
.mb-3xl { margin-bottom: 4rem; }

.mt-sm { margin-top: 0.5rem; }
.mt-md { margin-top: 1rem; }
.mt-lg { margin-top: 1.5rem; }
.mt-xl { margin-top: 2rem; }
.mt-2xl { margin-top: 3rem; }
.mt-3xl { margin-top: 4rem; }

.gap-sm { gap: 0.5rem; }
.gap-md { gap: 1rem; }
.gap-lg { gap: 1.5rem; }
.gap-xl { gap: 2rem; }

@media (max-width: 1024px) {
  .container, .container-lg { 
    padding: 0 1.5rem; 
    max-width: 100%;
  }
  .section {
    padding: 4rem 0;
  }
  .hero-content { 
    grid-template-columns: 1fr; 
    gap: 3rem; 
    text-align: center; 
  }
  .grid-3, .grid-4 { 
    grid-template-columns: repeat(2, 1fr);
    gap: 2rem;
  }
  .grid-2 {
    gap: 2.5rem;
    max-width: 100%;
  }
  .feature-grid {
    grid-template-columns: 1fr;
    gap: 2rem;
  }
  .feature-item {
    padding: 1.5rem;
    gap: 1rem;
  }
  .philosophy-grid, .interests-grid, .problem-solution-content { 
    grid-template-columns: 1fr;
    gap: 2rem;
  }
  .architecture-diagram { 
    grid-template-columns: repeat(2, 1fr);
    gap: 2rem;
  }
  h1 { font-size: 2.5rem; }
  .section-title {
    margin-bottom: 3rem;
  }
  .project-title {
    font-size: 1.75rem;
  }
  .project-logo {
    width: 100px;
    height: 100px;
  }
  .preview-image {
    max-width: 90%;
  }
  .flowsteo-hero-logo {
    width: 120px;
    height: 120px;
  }
  .problem-solution-grid {
    grid-template-columns: 1fr;
    gap: 2rem;
    max-width: 800px;
  }
  .problem-card,
  .solution-card {
    padding: 2rem;
  }
}

@media (max-width: 768px) {
  .nav-menu { display: none; }
  .hamburger { display: block; }
>>>>>>> c4339be0
  .container, .container-lg {
    padding: 0 1rem;
    max-width: 100%;
  }
<<<<<<< HEAD
  
  .section {
    padding: 4rem 0;
  }
  
  body:has(.navbar) .section:first-of-type {
    padding-top: 6rem;
=======
  .section {
    padding: 3rem 0;
>>>>>>> c4339be0
  }
  .grid, .grid-2, .grid-3, .grid-4 { 
    grid-template-columns: 1fr; 
    gap: 1.5rem;
    max-width: 100%;
  }
<<<<<<< HEAD
  .architecture-diagram {
    grid-template-columns: 1fr;
    gap: 1.5rem;
  }
=======
>>>>>>> c4339be0
  .about-stats, .project-metrics { 
    grid-template-columns: 1fr;
    gap: 1.5rem;
  }
  .cta-features, .certifications-grid { 
    grid-template-columns: 1fr;
    gap: 1.5rem;
  }
  .demo-tabs { 
    flex-direction: column;
    gap: 1rem;
  }
  .footer-content { 
    grid-template-columns: 1fr;
    gap: 2rem;
  }
  h1 { 
    font-size: 2rem;
    text-align: center;
  }
  .hero-content {
    text-align: center;
  }
  .section-title {
    margin-bottom: 2rem;
  }
  .card {
    padding: 2rem;
  }
<<<<<<< HEAD
  
  .journey-timeline,
  .development-timeline {
    padding-left: 0.5rem;
  }
  
  .journey-timeline::before,
  .development-timeline::before {
    left: 0.25rem;
  }
  
  .timeline-item {
    padding-left: 0.75rem;
    margin-bottom: 1.5rem;
  }
  
  .timeline-marker {
    left: -0.5rem;
  }
  
  .timeline-content {
    padding: 1rem;
  }
  
  .timeline-year {
    padding: 0.3rem 0.6rem;
    font-size: 0.8rem;
    white-space: nowrap;
  }
  
  .timeline-badge {
    flex-wrap: wrap;
    gap: 0.3rem;
  }
  
  .timeline-badge .tag {
    font-size: 0.75rem;
    padding: 0.3rem 0.6rem;
  }
=======
>>>>>>> c4339be0
  .flowsteo-hero-logo {
    width: 100px;
    height: 100px;
  }
<<<<<<< HEAD
}

img {
  max-width: 100%;
  height: auto;
  display: block;
}

.profile-image,
.about-photo,
.mockup-image,
.preview-image {
  width: 100%;
  height: auto;
  max-width: 100%;
  object-fit: cover;
  border-radius: 1rem;
}

.project-logo,
.flowsteo-hero-logo {
  width: auto;
  height: auto;
  max-width: 120px;
  max-height: 120px;
}

.feature-image img,
.demo-mockup img {
  width: 100%;
  height: auto;
  max-width: 100%;
  object-fit: contain;
}

.about-photo-container,
.hero-mockup,
.project-preview,
.demo-mockup,
.feature-image {
  width: 100%;
  max-width: 100%;
  overflow: hidden;
}

@media (max-width: 1024px) {
  .profile-image,
  .about-photo {
    max-width: 280px;
    max-height: 280px;
  }
  
  .project-logo,
  .flowsteo-hero-logo {
    max-width: 100px;
    max-height: 100px;
  }
  
  .preview-image {
    max-width: 95%;
  }
}

@media (max-width: 768px) {
  .profile-image,
  .about-photo {
    max-width: 250px;
    max-height: 250px;
    margin: 0 auto;
  }
  
  .project-logo,
  .flowsteo-hero-logo {
    max-width: 80px;
    max-height: 80px;
  }
  
  .mockup-image,
  .preview-image {
    max-width: 100%;
    border-radius: 0.5rem;
  }
  
  .feature-image img {
    border-radius: 0.5rem;
  }
  
  .demo-mockup img {
    border-radius: 0.5rem;
  }
=======
>>>>>>> c4339be0
  .problem-solution-grid {
    grid-template-columns: 1fr;
    gap: 1.5rem;
  }
  .problem-card,
  .solution-card {
    padding: 1.5rem;
  }
<<<<<<< HEAD
  
  .nav-container {
    padding: 1rem;
  }
  
  .navbar {
    backdrop-filter: blur(8px);
    -webkit-backdrop-filter: blur(8px);
  }
}

.fade-in {
  opacity: 1;
  transform: translateY(0);
  animation: fadeInUp 0.8s ease forwards;
}

.animate-on-scroll {
  opacity: 1;
  transform: translateY(0);
  transition: var(--transition-slow);
}

.js-enabled .animate-on-scroll {
  opacity: 0;
  transform: translateY(30px);
}

.js-enabled .animate-on-scroll.in-view {
  opacity: 1;
  transform: translateY(0);
}

@keyframes fadeInUp {
  to {
    opacity: 1;
    transform: translateY(0);
  }
}

@keyframes slideInLeft {
  from {
    opacity: 0;
    transform: translateX(-50px);
  }
  to {
    opacity: 1;
    transform: translateX(0);
  }
}

@keyframes slideInRight {
  from {
    opacity: 0;
    transform: translateX(50px);
  }
  to {
    opacity: 1;
    transform: translateX(0);
  }
}

.btn-float {
  position: relative;
  overflow: hidden;
}

.btn-float::before {
  content: '';
  position: absolute;
  top: 0;
  left: -100%;
  width: 100%;
  height: 100%;
  background: linear-gradient(90deg, transparent, rgba(255, 255, 255, 0.2), transparent);
  transition: var(--transition-slow);
}

.btn-float:hover::before {
  left: 100%;
}

.glow {
  box-shadow: 0 0 20px var(--shadow-blue);
}

.glow:hover {
  box-shadow: 0 0 30px var(--shadow-blue), 0 0 40px var(--shadow-blue);
}

.glass {
  background: var(--glass-bg);
  backdrop-filter: blur(12px);
  -webkit-backdrop-filter: blur(12px);
  border: 1px solid var(--glass-border);
}

.title-responsive {
  font-size: clamp(2rem, 5vw, 3.5rem);
  line-height: 1.1;
}

.text-balance {
  text-wrap: balance;
}

.hero-text {
  animation: slideInLeft 0.8s ease-out;
}

.hero-image {
  animation: slideInRight 0.8s ease-out 0.2s both;
}

.project-hero-text {
  animation: slideInLeft 0.8s ease-out;
}

.project-hero-image {
  animation: slideInRight 0.8s ease-out 0.2s both;
}

.about-hero-text {
  animation: slideInLeft 0.8s ease-out;
}

.about-hero-image {
  animation: slideInRight 0.8s ease-out 0.2s both;
}

.mockup-glow {
  position: absolute;
  top: -10%;
  left: -10%;
  right: -10%;
  bottom: -10%;
  background: radial-gradient(circle, var(--shadow-blue) 0%, transparent 70%);
  z-index: -1;
  opacity: 0;
  transition: var(--transition-slow);
}

.hero-mockup:hover .mockup-glow {
  opacity: 0.3;
=======
>>>>>>> c4339be0
}<|MERGE_RESOLUTION|>--- conflicted
+++ resolved
@@ -1,31 +1,21 @@
 :root {
   --primary-blue: #0066ff;
-<<<<<<< HEAD
   --primary-blue-dark: #0052cc;
   --primary-blue-light: #1a73e8;
-=======
->>>>>>> c4339be0
   --tech-blue: #0a2540;
   --dark-gray: #1e293b;
   --anthracite: #0f172a;
   --light-gray: #f8fafc;
-<<<<<<< HEAD
   --light-gray-alt: #f1f5f9;
   --white: #ffffff;
   --accent-gold: #fbbf24;
   --accent-gold-light: #fcd34d;
   --accent-green: #22c55e;
   --accent-green-light: #34d399;
-=======
-  --white: #ffffff;
-  --accent-gold: #fbbf24;
-  --accent-green: #22c55e;
->>>>>>> c4339be0
   --text-primary: #0f172a;
   --text-secondary: #475569;
   --text-muted: #64748b;
   --border-light: #e2e8f0;
-<<<<<<< HEAD
   --border-subtle: #f1f5f9;
   --shadow-light: rgba(0, 0, 0, 0.05);
   --shadow-medium: rgba(0, 0, 0, 0.1);
@@ -37,12 +27,6 @@
   --transition-slow: 0.5s cubic-bezier(0.4, 0, 0.2, 1);
   --glass-bg: rgba(255, 255, 255, 0.85);
   --glass-border: rgba(255, 255, 255, 0.2);
-=======
-  --shadow-light: rgba(0, 0, 0, 0.05);
-  --shadow-medium: rgba(0, 0, 0, 0.1);
-  --font-primary: 'Inter', -apple-system, BlinkMacSystemFont, sans-serif;
-  --transition: 0.3s ease;
->>>>>>> c4339be0
 }
 
 * {
@@ -56,7 +40,6 @@
   line-height: 1.6;
   color: var(--text-primary);
   background: var(--white);
-<<<<<<< HEAD
   scroll-behavior: smooth;
   -webkit-font-smoothing: antialiased;
   -moz-osx-font-smoothing: grayscale;
@@ -92,31 +75,21 @@
 .navbar.scrolled {
   background: var(--white);
   box-shadow: 0 2px 20px var(--shadow-light);
-=======
-}
-
-.container {
-  max-width: 1200px;
-  margin: 0 auto;
-  padding: 0 2rem;
-  width: 100%;
-}
-
-.container-lg {
-  max-width: 1400px;
-  margin: 0 auto;
-  padding: 0 2rem;
-  width: 100%;
-}
-
-.navbar {
-  position: static;
-  background: var(--white);
-  border-bottom: 1px solid var(--border-light);
-  z-index: 1000;
-}
-
-.nav-container {
+}
+
+.bg-primary {
+  background: var(--primary-blue);
+  color: white;
+}
+
+.bg-anthracite {
+  background: var(--anthracite);
+  color: white;
+}
+
+.hero {
+  padding: 6rem 0;
+  min-height: 90vh;
   display: flex;
   align-items: center;
   justify-content: space-between;
@@ -137,8 +110,91 @@
   color: var(--tech-blue);
 }
 
-.nav-menu {
-  display: flex;
+.text-blue { color: var(--primary-blue); }
+.text-green { color: var(--accent-green); }
+.text-gold { color: var(--accent-gold); }
+.text-primary { color: var(--primary-blue); }
+.text-white { color: white; }
+.text-muted { color: var(--text-muted); }
+.text-center { text-align: center; }
+
+.grid {
+  display: grid;
+  gap: 2.5rem;
+  width: 100%;
+  margin: 0 auto;
+  justify-content: center;
+  align-items: start;
+}
+
+.grid-2 { 
+  grid-template-columns: repeat(2, 1fr); 
+  max-width: 1000px;
+  gap: 3rem;
+}
+.grid-3 { 
+  grid-template-columns: repeat(3, 1fr); 
+  max-width: 1200px;
+}
+.grid-4 { 
+  grid-template-columns: repeat(4, 1fr); 
+  max-width: 1400px;
+  gap: 2rem;
+}
+
+.grid-4 .card {
+  width: 100%;
+  min-width: 0;
+  flex: 1;
+}
+
+.card {
+  background: white;
+  padding: 2.5rem;
+  border-radius: 1rem;
+  box-shadow: 0 4px 6px var(--shadow-light);
+  transition: var(--transition);
+  height: 100%;
+  display: flex;
+  flex-direction: column;
+  text-align: center;
+  align-items: center;
+  justify-content: flex-start;
+  margin: 0 auto;
+  border: 1px solid var(--border-light);
+}
+
+.card:hover {
+  transform: translateY(-4px);
+  box-shadow: 0 8px 25px var(--shadow-medium);
+}
+
+.card-icon {
+  font-size: 3rem;
+  margin-bottom: 1.5rem;
+  display: flex;
+  justify-content: center;
+}
+
+.card h3 {
+  font-size: 1.75rem;
+  font-weight: 700;
+  margin-bottom: 1.5rem;
+  color: var(--text-primary);
+  text-align: center;
+  line-height: 1.2;
+}
+
+.card p {
+  font-size: 1rem;
+  line-height: 1.6;
+  color: var(--text-secondary);
+  margin-bottom: 1.5rem;
+  text-align: center;
+  flex-grow: 1;
+}
+
+.card-features {
   list-style: none;
   gap: 2rem;
   align-items: center;
@@ -223,6 +279,65 @@
 
 .hamburger {
   display: none;
+  flex-direction: column;
+  background: none;
+  border: none;
+  cursor: pointer;
+  padding: 0.5rem;
+  gap: 0.25rem;
+  transition: var(--transition);
+}
+
+.hamburger span {
+  width: 25px;
+  height: 3px;
+  background: var(--text-primary);
+  border-radius: 2px;
+  transition: var(--transition);
+  transform-origin: center;
+}
+
+.hamburger.active span:nth-child(1) {
+  transform: rotate(45deg) translate(6px, 6px);
+}
+
+.preview-image {
+  max-width: 100%;
+  height: auto;
+  border-radius: 1rem;
+  box-shadow: 0 8px 32px rgba(0, 0, 0, 0.12);
+  border: 1px solid var(--border-light);
+  transition: var(--transition);
+}
+
+.hamburger.active span:nth-child(3) {
+  transform: rotate(-45deg) translate(6px, -6px);
+}
+
+.nav-menu.mobile-open {
+  display: flex;
+  position: fixed;
+  top: 80px;
+  left: 0;
+  right: 0;
+  flex-direction: column;
+  background: var(--white);
+  border-top: 1px solid var(--border-light);
+  box-shadow: 0 4px 20px var(--shadow-medium);
+  padding: 2rem;
+  gap: 1rem;
+  animation: slideDown 0.3s ease-out;
+}
+
+@keyframes slideDown {
+  from {
+    opacity: 0;
+    transform: translateY(-20px);
+  }
+  to {
+    opacity: 1;
+    transform: translateY(0);
+  }
 }
 
 .section {
@@ -233,6 +348,10 @@
   min-height: auto;
 }
 
+body .section:first-of-type {
+  padding-top: 8rem;
+}
+
 .section .container,
 .section .container-lg {
   display: flex;
@@ -246,13 +365,17 @@
 }
 
 .hero .hero-content {
-  text-align: left;
+  text-align: center;
 }
 
 .hero .hero-content .hero-text {
   display: flex;
   flex-direction: column;
-  align-items: flex-start;
+  align-items: center;
+  width: 100%;
+  max-width: 1000px;
+  margin: 0 auto;
+  gap: 2rem;
 }
 
 .bg-light {
@@ -262,7 +385,6 @@
 .bg-primary {
   background: var(--primary-blue);
   color: white;
->>>>>>> c4339be0
 }
 
 .bg-anthracite {
@@ -271,45 +393,29 @@
 }
 
 .hero {
-  padding: 6rem 0;
-  min-height: 90vh;
-  display: flex;
-  align-items: center;
-<<<<<<< HEAD
-  justify-content: space-between;
-  padding: 1rem 2rem;
+  padding: 8rem 0;
+  min-height: 85vh;
+  display: flex;
+  align-items: center;
+  justify-content: center;
+  background: linear-gradient(135deg, rgba(0, 102, 255, 0.02) 0%, rgba(255, 255, 255, 1) 100%);
+}
+
+.hero .container,
+.hero .container-lg {
+  width: 100%;
   max-width: 1400px;
   margin: 0 auto;
 }
 
-.logo {
-  font-size: 1.5rem;
-  font-weight: 700;
-  color: var(--primary-blue);
-  text-decoration: none;
-  transition: var(--transition);
-}
-
-.logo:hover {
-  color: var(--tech-blue);
-=======
+.hero-content {
+  display: flex;
+  flex-direction: column;
+  align-items: center;
   justify-content: center;
-}
-
-.hero .container,
-.hero .container-lg {
-  width: 100%;
-  max-width: 1400px;
-  margin: 0 auto;
-}
-
-.hero-content {
-  display: grid;
-  grid-template-columns: 1fr 1fr;
-  gap: 4rem;
-  align-items: center;
-  width: 100%;
-  max-width: 1400px;
+  text-align: center;
+  width: 100%;
+  max-width: 900px;
   margin: 0 auto;
 }
 
@@ -376,7 +482,6 @@
   font-size: 1.25rem;
   color: var(--text-secondary);
   margin-bottom: 2rem;
->>>>>>> c4339be0
 }
 
 .text-blue { color: var(--primary-blue); }
@@ -434,8 +539,9 @@
 }
 
 .card:hover {
-  transform: translateY(-4px);
-  box-shadow: 0 8px 25px var(--shadow-medium);
+  transform: translateY(-8px);
+  box-shadow: 0 20px 40px var(--shadow-strong);
+  border-color: var(--primary-blue);
 }
 
 .card-icon {
@@ -465,111 +571,6 @@
 
 .card-features {
   list-style: none;
-<<<<<<< HEAD
-  gap: 2rem;
-  align-items: center;
-}
-
-.nav-dropdown {
-  position: relative;
-}
-
-.dropdown-menu {
-  position: absolute;
-  top: 100%;
-  left: 0;
-  background: var(--white);
-  border: 1px solid var(--border-light);
-  border-radius: 0.5rem;
-  box-shadow: 0 4px 12px var(--shadow-medium);
-  opacity: 0;
-  visibility: hidden;
-  transform: translateY(-10px);
-  transition: all var(--transition);
-  min-width: 180px;
-  z-index: 1001;
-}
-
-.nav-dropdown:hover .dropdown-menu {
-  opacity: 1;
-  visibility: visible;
-  transform: translateY(0);
-}
-
-.dropdown-item {
-  display: block;
-  padding: 0.75rem 1rem;
-  color: var(--text-secondary);
-  text-decoration: none;
-  font-weight: 500;
-  transition: var(--transition);
-  border-bottom: 1px solid var(--border-light);
-}
-
-.dropdown-item:last-child {
-  border-bottom: none;
-}
-
-.dropdown-item:hover {
-  color: var(--primary-blue);
-  background: rgba(0, 102, 255, 0.05);
-}
-
-.dropdown-arrow {
-  margin-left: 0.5rem;
-  font-size: 0.75rem;
-  transition: var(--transition);
-}
-
-.nav-dropdown:hover .dropdown-arrow {
-  transform: rotate(180deg);
-}
-
-.nav-link {
-  color: var(--text-secondary);
-  text-decoration: none;
-  font-weight: 500;
-  padding: 0.5rem 1rem;
-  border-radius: 0.5rem;
-  transition: var(--transition);
-}
-
-.nav-link:hover,
-.nav-link.active {
-  color: var(--primary-blue);
-  background: rgba(0, 102, 255, 0.1);
-}
-
-.nav-controls {
-  display: flex;
-  align-items: center;
-  gap: 1rem;
-}
-
-
-.hamburger {
-  display: none;
-  flex-direction: column;
-  background: none;
-  border: none;
-  cursor: pointer;
-  padding: 0.5rem;
-  gap: 0.25rem;
-  transition: var(--transition);
-}
-
-.hamburger span {
-  width: 25px;
-  height: 3px;
-  background: var(--text-primary);
-  border-radius: 2px;
-  transition: var(--transition);
-  transform-origin: center;
-}
-
-.hamburger.active span:nth-child(1) {
-  transform: rotate(45deg) translate(6px, 6px);
-=======
   padding: 0;
   margin: 0;
   display: flex;
@@ -617,8 +618,9 @@
 }
 
 .btn-primary:hover {
-  background: var(--tech-blue);
-  transform: translateY(-2px);
+  background: var(--primary-blue-dark);
+  transform: translateY(-3px);
+  box-shadow: 0 8px 25px var(--shadow-blue);
 }
 
 .btn-secondary {
@@ -630,6 +632,8 @@
 .btn-secondary:hover {
   background: var(--primary-blue);
   color: white;
+  transform: translateY(-2px);
+  box-shadow: 0 6px 20px var(--shadow-blue);
 }
 
 .btn-lg {
@@ -728,441 +732,6 @@
   display: flex;
   justify-content: center;
   margin: 3rem 0;
->>>>>>> c4339be0
-}
-
-.preview-image {
-  max-width: 100%;
-  height: auto;
-  border-radius: 1rem;
-  box-shadow: 0 8px 32px rgba(0, 0, 0, 0.12);
-  border: 1px solid var(--border-light);
-  transition: var(--transition);
-}
-
-<<<<<<< HEAD
-.hamburger.active span:nth-child(3) {
-  transform: rotate(-45deg) translate(6px, -6px);
-}
-
-.nav-menu.mobile-open {
-  display: flex;
-  position: fixed;
-  top: 80px;
-  left: 0;
-  right: 0;
-  flex-direction: column;
-  background: var(--white);
-  border-top: 1px solid var(--border-light);
-  box-shadow: 0 4px 20px var(--shadow-medium);
-  padding: 2rem;
-  gap: 1rem;
-  animation: slideDown 0.3s ease-out;
-}
-
-@keyframes slideDown {
-  from {
-    opacity: 0;
-    transform: translateY(-20px);
-  }
-  to {
-    opacity: 1;
-    transform: translateY(0);
-  }
-}
-
-.section {
-  padding: 6rem 0;
-  display: flex;
-  flex-direction: column;
-  justify-content: center;
-  min-height: auto;
-}
-
-body .section:first-of-type {
-  padding-top: 8rem;
-}
-
-.section .container,
-.section .container-lg {
-  display: flex;
-  flex-direction: column;
-  align-items: center;
-}
-
-.section.text-center .container,
-.section.text-center .container-lg {
-  text-align: center;
-}
-
-.hero .hero-content {
-  text-align: center;
-}
-
-.hero .hero-content .hero-text {
-  display: flex;
-  flex-direction: column;
-  align-items: center;
-  width: 100%;
-  max-width: 1000px;
-  margin: 0 auto;
-  gap: 2rem;
-}
-
-.bg-light {
-  background: var(--light-gray);
-}
-
-.bg-primary {
-  background: var(--primary-blue);
-  color: white;
-}
-
-.bg-anthracite {
-  background: var(--anthracite);
-  color: white;
-}
-
-.hero {
-  padding: 8rem 0;
-  min-height: 85vh;
-  display: flex;
-  align-items: center;
-  justify-content: center;
-  background: linear-gradient(135deg, rgba(0, 102, 255, 0.02) 0%, rgba(255, 255, 255, 1) 100%);
-}
-
-.hero .container,
-.hero .container-lg {
-  width: 100%;
-  max-width: 1400px;
-  margin: 0 auto;
-}
-
-.hero-content {
-  display: flex;
-  flex-direction: column;
-  align-items: center;
-  justify-content: center;
-  text-align: center;
-  width: 100%;
-  max-width: 900px;
-  margin: 0 auto;
-}
-
-h1 {
-  font-size: 3.5rem;
-  font-weight: 700;
-  line-height: 1.1;
-  margin-bottom: 2rem;
-  text-align: left;
-}
-
-h2 {
-  font-size: 2.5rem;
-  font-weight: 600;
-  margin-bottom: 2.5rem;
-  text-align: center;
-}
-
-h3 {
-  font-size: 1.5rem;
-  font-weight: 600;
-  margin-bottom: 1.5rem;
-}
-
-h4 {
-  font-size: 1.25rem;
-  font-weight: 600;
-  margin-bottom: 1rem;
-}
-
-.section-title {
-  text-align: center;
-  margin-bottom: 4rem;
-  width: 100%;
-  max-width: 800px;
-  margin-left: auto;
-  margin-right: auto;
-}
-
-.section-header {
-  width: 100%;
-  display: flex;
-  flex-direction: column;
-  align-items: center;
-  margin-bottom: 2rem;
-}
-
-.section-subtitle {
-  font-size: 1.125rem;
-  color: var(--text-secondary);
-  text-align: center;
-  max-width: 600px;
-  margin: 0 auto;
-}
-
-.title-gradient {
-  background: linear-gradient(135deg, var(--primary-blue), var(--accent-green));
-  background-clip: text;
-  -webkit-background-clip: text;
-  -webkit-text-fill-color: transparent;
-}
-
-.lead {
-  font-size: 1.25rem;
-  color: var(--text-secondary);
-  margin-bottom: 2rem;
-}
-
-.text-blue { color: var(--primary-blue); }
-.text-green { color: var(--accent-green); }
-.text-gold { color: var(--accent-gold); }
-.text-primary { color: var(--primary-blue); }
-.text-white { color: white; }
-.text-muted { color: var(--text-muted); }
-.text-center { text-align: center; }
-
-.grid {
-  display: grid;
-  gap: 2.5rem;
-  width: 100%;
-  margin: 0 auto;
-  justify-content: center;
-  align-items: start;
-}
-
-.grid-2 { 
-  grid-template-columns: repeat(2, 1fr); 
-  max-width: 1000px;
-  gap: 3rem;
-}
-.grid-3 { 
-  grid-template-columns: repeat(3, 1fr); 
-  max-width: 1200px;
-}
-.grid-4 { 
-  grid-template-columns: repeat(4, 1fr); 
-  max-width: 1400px;
-  gap: 2rem;
-}
-
-.grid-4 .card {
-  width: 100%;
-  min-width: 0;
-  flex: 1;
-}
-
-.card {
-  background: white;
-  padding: 2.5rem;
-  border-radius: 1rem;
-  box-shadow: 0 4px 6px var(--shadow-light);
-  transition: var(--transition);
-  height: 100%;
-  display: flex;
-  flex-direction: column;
-  text-align: center;
-  align-items: center;
-  justify-content: flex-start;
-  margin: 0 auto;
-  border: 1px solid var(--border-light);
-}
-
-.card:hover {
-  transform: translateY(-8px);
-  box-shadow: 0 20px 40px var(--shadow-strong);
-  border-color: var(--primary-blue);
-}
-
-.card-icon {
-  font-size: 3rem;
-  margin-bottom: 1.5rem;
-  display: flex;
-  justify-content: center;
-}
-
-.card h3 {
-  font-size: 1.75rem;
-  font-weight: 700;
-  margin-bottom: 1.5rem;
-  color: var(--text-primary);
-  text-align: center;
-  line-height: 1.2;
-}
-
-.card p {
-  font-size: 1rem;
-  line-height: 1.6;
-  color: var(--text-secondary);
-  margin-bottom: 1.5rem;
-  text-align: center;
-  flex-grow: 1;
-}
-
-.card-features {
-  list-style: none;
-  padding: 0;
-  margin: 0;
-  display: flex;
-  flex-direction: column;
-  gap: 0.75rem;
-}
-
-.card-features li {
-  display: flex;
-  align-items: center;
-  padding: 0.5rem 1rem;
-  background: rgba(0, 102, 255, 0.05);
-  border-radius: 0.5rem;
-  color: var(--text-primary);
-  font-weight: 500;
-  position: relative;
-  padding-left: 2.5rem;
-}
-
-.card-features li::before {
-  content: '✓';
-  position: absolute;
-  left: 1rem;
-  color: var(--primary-blue);
-  font-weight: bold;
-  font-size: 1.1rem;
-}
-
-.btn {
-  display: inline-flex;
-  align-items: center;
-  gap: 0.5rem;
-  padding: 0.75rem 1.5rem;
-  border: none;
-  border-radius: 0.5rem;
-  font-weight: 600;
-  text-decoration: none;
-  cursor: pointer;
-  transition: var(--transition);
-}
-
-.btn-primary {
-  background: var(--primary-blue);
-  color: white;
-}
-
-.btn-primary:hover {
-  background: var(--primary-blue-dark);
-  transform: translateY(-3px);
-  box-shadow: 0 8px 25px var(--shadow-blue);
-}
-
-.btn-secondary {
-  background: white;
-  color: var(--primary-blue);
-  border: 2px solid var(--primary-blue);
-}
-
-.btn-secondary:hover {
-  background: var(--primary-blue);
-  color: white;
-  transform: translateY(-2px);
-  box-shadow: 0 6px 20px var(--shadow-blue);
-}
-
-.btn-lg {
-  padding: 1rem 2rem;
-  font-size: 1.125rem;
-}
-
-.profile-image {
-  width: 320px;
-  height: 320px;
-  object-fit: cover;
-  border-radius: 1rem;
-  box-shadow: 0 8px 25px var(--shadow-medium);
-}
-
-.about-photo {
-  width: 320px;
-  height: 320px;
-  object-fit: cover;
-  border-radius: 1rem;
-  box-shadow: 0 8px 25px var(--shadow-medium);
-}
-
-.mockup-image {
-  width: 100%;
-  height: auto;
-  border-radius: 1rem;
-  box-shadow: 0 8px 25px var(--shadow-medium);
-}
-
-.profile-wrapper,
-.about-photo-container,
-.hero-mockup {
-  position: relative;
-}
-
-.badge,
-.tag {
-  display: inline-block;
-  padding: 0.5rem 1rem;
-  background: rgba(0, 102, 255, 0.1);
-  color: var(--primary-blue);
-  border-radius: 2rem;
-  font-size: 0.875rem;
-  font-weight: 600;
-  margin: 0.25rem;
-  border: 1px solid rgba(0, 102, 255, 0.2);
-  transition: var(--transition);
-}
-
-.tag:hover {
-  background: rgba(0, 102, 255, 0.15);
-  border-color: rgba(0, 102, 255, 0.3);
-}
-
-.project-title {
-  font-size: 2rem;
-  font-weight: 700;
-  margin-bottom: 1.5rem;
-  color: var(--text-primary);
-  line-height: 1.3;
-}
-
-.project-description {
-  font-size: 1.125rem;
-  line-height: 1.6;
-  color: var(--text-secondary);
-  margin-bottom: 2.5rem;
-}
-
-.project-badge {
-  margin-bottom: 2rem;
-}
-
-.project-header {
-  display: flex;
-  flex-direction: column;
-  align-items: center;
-  margin-bottom: 3rem;
-}
-
-.project-logo {
-  width: 120px;
-  height: 120px;
-  object-fit: contain;
-  filter: drop-shadow(0 4px 12px rgba(0, 0, 0, 0.1));
-  transition: var(--transition);
-}
-
-.project-logo:hover {
-  transform: scale(1.05);
-  filter: drop-shadow(0 8px 20px rgba(0, 0, 0, 0.15));
-}
-
-.project-preview {
-  display: flex;
-  justify-content: center;
-  margin: 3rem 0;
 }
 
 .preview-image {
@@ -1432,265 +1001,6 @@
 
 .philosophy-principles {
   margin-top: 1.5rem;
-=======
-.preview-image:hover {
-  transform: translateY(-4px);
-  box-shadow: 0 16px 48px rgba(0, 0, 0, 0.18);
-}
-
-.project-content-wrapper {
-  display: flex;
-  flex-direction: column;
-  align-items: center;
-  max-width: 1000px;
-  margin: 0 auto;
-}
-
-.project-content {
-  width: 100%;
-}
-
-.flowsteo-logo-header {
-  display: flex;
-  justify-content: center;
-  align-items: center;
-  width: 100%;
-}
-
-.flowsteo-hero-logo {
-  width: 140px;
-  height: 140px;
-  object-fit: contain;
-  filter: drop-shadow(0 4px 12px rgba(0, 0, 0, 0.1));
-  transition: var(--transition);
-}
-
-.flowsteo-hero-logo:hover {
-  transform: scale(1.05);
-  filter: drop-shadow(0 8px 20px rgba(0, 0, 0, 0.15));
-}
-
-.problem-solution-grid {
-  display: grid;
-  grid-template-columns: 1fr 1fr;
-  gap: 3rem;
-  max-width: 1400px;
-  margin: 0 auto;
-  align-items: start;
-}
-
-.problem-card,
-.solution-card {
-  padding: 3rem;
-  background: white;
-  border-radius: 1.5rem;
-  box-shadow: 0 8px 32px rgba(0, 0, 0, 0.08);
-  border: 1px solid var(--border-light);
-  transition: var(--transition);
-  height: 100%;
-  display: flex;
-  flex-direction: column;
-}
-
-.problem-card:hover,
-.solution-card:hover {
-  transform: translateY(-8px);
-  box-shadow: 0 16px 48px rgba(0, 0, 0, 0.12);
-}
-
-.hero-tags,
-.project-badges {
-  display: flex;
-  flex-wrap: wrap;
-  gap: 0.5rem;
-  margin-bottom: 2rem;
-}
-
-.hero-actions,
-.project-hero-actions,
-.cta-actions {
-  display: flex;
-  gap: 1rem;
-  margin-top: 2rem;
-}
-
-.about-stats,
-.project-metrics {
-  display: grid;
-  grid-template-columns: repeat(3, 1fr);
-  gap: 2rem;
-  margin: 2rem 0;
-}
-
-.stat-card,
-.metric-card {
-  text-align: center;
-  padding: 1.5rem;
-  background: white;
-  border-radius: 0.75rem;
-  box-shadow: 0 2px 8px var(--shadow-light);
-}
-
-.stat-number,
-.metric-number {
-  font-size: 2rem;
-  font-weight: 700;
-  margin-bottom: 0.5rem;
-}
-
-.journey-timeline,
-.development-timeline {
-  position: relative;
-  padding-left: 2rem;
-}
-
-.journey-timeline::before,
-.development-timeline::before {
-  content: '';
-  position: absolute;
-  left: 1rem;
-  top: 0;
-  bottom: 0;
-  width: 2px;
-  background: var(--border-light);
-}
-
-.timeline-item {
-  position: relative;
-  margin-bottom: 3rem;
-  padding-left: 3rem;
-}
-
-.timeline-marker {
-  position: absolute;
-  left: -2rem;
-  top: 0;
-  display: flex;
-  flex-direction: column;
-  align-items: center;
-}
-
-.timeline-year {
-  background: var(--primary-blue);
-  color: white;
-  padding: 0.5rem 1rem;
-  border-radius: 0.5rem;
-  font-weight: 600;
-  margin-bottom: 0.5rem;
-}
-
-.timeline-number {
-  background: var(--primary-blue);
-  color: white;
-  width: 2rem;
-  height: 2rem;
-  border-radius: 50%;
-  display: flex;
-  align-items: center;
-  justify-content: center;
-  font-weight: 600;
-}
-
-.timeline-dot {
-  width: 1rem;
-  height: 1rem;
-  background: var(--primary-blue);
-  border-radius: 50%;
-}
-
-.timeline-content {
-  background: white;
-  padding: 2rem;
-  border-radius: 1rem;
-  box-shadow: 0 4px 6px var(--shadow-light);
-}
-
-.timeline-badge {
-  display: flex;
-  gap: 0.5rem;
-  margin-bottom: 1rem;
-}
-
-.timeline-achievements {
-  list-style: none;
-  margin: 1rem 0;
-}
-
-.timeline-achievements li {
-  padding: 0.25rem 0;
-  padding-left: 1.5rem;
-  position: relative;
-}
-
-.timeline-achievements li::before {
-  content: '✓';
-  position: absolute;
-  left: 0;
-  color: var(--accent-green);
-  font-weight: bold;
-}
-
-.timeline-tech {
-  display: flex;
-  flex-wrap: wrap;
-  gap: 0.5rem;
-  margin-top: 1rem;
-}
-
-.tech-tag,
-.tech-item {
-  background: linear-gradient(135deg, rgba(0, 102, 255, 0.1), rgba(0, 102, 255, 0.15));
-  color: var(--primary-blue);
-  padding: 0.5rem 1rem;
-  border-radius: 0.75rem;
-  font-size: 0.875rem;
-  font-weight: 500;
-  border: 1px solid rgba(0, 102, 255, 0.2);
-  transition: var(--transition);
-  display: inline-flex;
-  align-items: center;
-  gap: 0.5rem;
-}
-
-.tech-item:hover {
-  background: linear-gradient(135deg, rgba(0, 102, 255, 0.15), rgba(0, 102, 255, 0.25));
-  border-color: rgba(0, 102, 255, 0.3);
-  transform: translateY(-2px);
-  box-shadow: 0 4px 12px rgba(0, 102, 255, 0.2);
-}
-
-.tech-stack {
-  display: flex;
-  flex-direction: column;
-  gap: 0.75rem;
-  margin-top: 1rem;
-  width: 100%;
-  align-items: center;
-}
-
-.tech-stack .tech-item {
-  width: 100%;
-  max-width: 200px;
-  text-align: center;
-  justify-content: center;
-}
-
-.philosophy-grid {
-  display: grid;
-  grid-template-columns: repeat(2, 1fr);
-  gap: 2rem;
-}
-
-.philosophy-card {
-  padding: 2rem;
-}
-
-.philosophy-icon {
-  margin-bottom: 1.5rem;
-}
-
-.philosophy-principles {
-  margin-top: 1.5rem;
 }
 
 .principle-item {
@@ -1699,6 +1009,7 @@
   gap: 1rem;
   padding: 0.75rem 0;
   border-bottom: 1px solid var(--border-light);
+  text-align: left;
 }
 
 .principle-item:last-child {
@@ -1715,511 +1026,6 @@
   gap: 2rem;
 }
 
-.skill-category {
-  background: white;
-  padding: 2rem;
-  border-radius: 1rem;
-  box-shadow: 0 4px 6px var(--shadow-light);
-}
-
-.skill-header {
-  display: flex;
-  align-items: center;
-  gap: 1rem;
-  margin-bottom: 1.5rem;
-}
-
-.skill-icon {
-  font-size: 2rem;
-}
-
-.skill-items {
-  display: flex;
-  flex-direction: column;
-  gap: 1rem;
-}
-
-.skill-item {
-  display: flex;
-  flex-direction: column;
-  gap: 0.5rem;
-}
-
-.skill-name {
-  font-weight: 500;
-  color: var(--text-primary);
-}
-
-.skill-bar {
-  height: 0.5rem;
-  background: var(--border-light);
-  border-radius: 0.25rem;
-  overflow: hidden;
-}
-
-.skill-progress {
-  height: 100%;
-  background: var(--primary-blue);
-  border-radius: 0.25rem;
-  transition: width 1.5s ease;
-}
-
-.certifications-grid {
-  display: grid;
-  grid-template-columns: repeat(4, 1fr);
-  gap: 1.5rem;
-}
-
-.certification-card {
-  text-align: center;
-  padding: 1.5rem;
-  background: white;
-  border-radius: 0.75rem;
-  box-shadow: 0 2px 8px var(--shadow-light);
-}
-
-.cert-icon {
-  font-size: 2rem;
-  margin-bottom: 1rem;
-}
-
-.interests-grid {
-  display: grid;
-  grid-template-columns: repeat(2, 1fr);
-  gap: 3rem;
-}
-
-.interest-items {
-  display: flex;
-  flex-direction: column;
-  gap: 1.5rem;
-}
-
-.interest-item {
-  display: flex;
-  gap: 1rem;
-  padding: 1.5rem;
-  background: white;
-  border-radius: 0.75rem;
-  box-shadow: 0 2px 8px var(--shadow-light);
-}
-
-.interest-icon {
-  font-size: 1.5rem;
-  flex-shrink: 0;
-}
-
-.interest-content h4 {
-  margin-bottom: 0.5rem;
-}
-
-.problem-solution-content {
-  width: 100%;
-  max-width: 1400px;
-  margin: 0 auto;
-}
-
-.problem-card,
-.solution-card {
-  padding: 2rem;
-  background: white;
-  border-radius: 1rem;
-  box-shadow: 0 4px 6px var(--shadow-light);
-}
-
-.card-icon {
-  font-size: 3rem;
-  margin-bottom: 1.5rem;
-}
-
-.problem-list,
-.solution-list {
-  list-style: none;
-  margin-top: 1.5rem;
-}
-
-.problem-item,
-.solution-item {
-  display: flex;
-  align-items: center;
-  gap: 1rem;
-  padding: 0.75rem 0;
-  border-bottom: 1px solid var(--border-light);
-}
-
-.problem-item:last-child,
-.solution-item:last-child {
-  border-bottom: none;
-}
-
-.problem-icon,
-.solution-icon {
-  font-size: 1.25rem;
-  flex-shrink: 0;
-}
-
-.features-grid,
-.feature-grid {
-  display: grid;
-  grid-template-columns: repeat(2, 1fr);
-  gap: 2.5rem;
-}
-
-.feature-item {
-  display: flex;
-  align-items: flex-start;
-  gap: 1.5rem;
-  padding: 2rem;
-  background: white;
-  border-radius: 1rem;
-  box-shadow: 0 4px 12px rgba(0, 0, 0, 0.08);
-  border: 1px solid var(--border-light);
-  transition: var(--transition);
-}
-
-.feature-item:hover {
-  transform: translateY(-4px);
-  box-shadow: 0 8px 25px rgba(0, 0, 0, 0.12);
-  border-color: var(--primary-blue);
-}
-
-.feature-item .feature-icon {
-  flex-shrink: 0;
-  width: 48px;
-  height: 48px;
-  display: flex;
-  align-items: center;
-  justify-content: center;
-  background: rgba(0, 102, 255, 0.1);
-  border-radius: 0.75rem;
-  margin-bottom: 0;
-}
-
-.feature-item h4 {
-  font-size: 1.25rem;
-  font-weight: 600;
-  margin-bottom: 0.75rem;
-  color: var(--text-primary);
-}
-
-.feature-item p {
-  font-size: 0.95rem;
-  line-height: 1.5;
-  color: var(--text-secondary);
-  margin: 0;
-}
-
-.feature-card {
-  padding: 2rem;
-}
-
-.feature-header {
-  display: flex;
-  align-items: center;
-  gap: 1rem;
-  margin-bottom: 1rem;
-}
-
-.feature-icon {
-  font-size: 2rem;
-}
-
-.feature-list {
-  list-style: none;
-  margin: 1.5rem 0;
-}
-
-.feature-list li {
-  padding: 0.25rem 0;
-  padding-left: 1.5rem;
-  position: relative;
-}
-
-.feature-list li::before {
-  content: '•';
-  position: absolute;
-  left: 0;
-  color: var(--primary-blue);
-  font-weight: bold;
-}
-
-.feature-image {
-  margin-top: 1rem;
-}
-
-.feature-image img {
-  width: 100%;
-  border-radius: 0.5rem;
-}
-
-.security-grid {
-  display: grid;
-  grid-template-columns: repeat(3, 1fr);
-  gap: 2rem;
-}
-
-.security-card {
-  text-align: center;
-  padding: 2rem;
-}
-
-.security-icon {
-  font-size: 3rem;
-  margin-bottom: 1.5rem;
-}
-
-.security-card ul {
-  list-style: none;
-  margin-top: 1rem;
-}
-
-.security-card li {
-  padding: 0.25rem 0;
-}
-
-.demo-tabs {
-  display: flex;
-  justify-content: center;
-  gap: 1rem;
-  margin-bottom: 2rem;
-}
-
-.demo-tab {
-  display: flex;
-  align-items: center;
-  gap: 0.5rem;
-  padding: 1rem 1.5rem;
-  background: white;
-  border: 2px solid var(--border-light);
-  border-radius: 0.5rem;
-  cursor: pointer;
-  transition: var(--transition);
-}
-
-.demo-tab.active,
-.demo-tab:hover {
-  border-color: var(--primary-blue);
-  color: var(--primary-blue);
-}
-
-.demo-panel {
-  display: none;
-}
-
-.demo-panel.active {
-  display: block;
-}
-
-.demo-mockup {
-  position: relative;
-  text-align: center;
-}
-
-.demo-mockup img {
-  width: 100%;
-  max-width: 800px;
-  border-radius: 1rem;
-  box-shadow: 0 8px 25px var(--shadow-medium);
-}
-
-.architecture-diagram {
-  display: grid;
-  grid-template-columns: repeat(4, 1fr);
-  gap: 2rem;
-  margin-bottom: 3rem;
-}
-
-.arch-layer {
-  text-align: center;
-  padding: 2rem;
-  background: white;
-  border-radius: 1rem;
-  box-shadow: 0 4px 6px var(--shadow-light);
-}
-
-.tech-icons {
-  display: flex;
-  flex-direction: column;
-  gap: 1rem;
-  margin-top: 1rem;
-}
-
-.tech-item {
-  display: flex;
-  align-items: center;
-  gap: 0.5rem;
-  justify-content: center;
-}
-
-.tech-icon {
-  font-size: 1.5rem;
-}
-
-.challenge-list,
-.result-list {
-  list-style: none;
-}
-
-.challenge-item,
-.result-item {
-  padding: 0.75rem 0;
-  border-bottom: 1px solid var(--border-light);
-}
-
-.challenge-item:last-child,
-.result-item:last-child {
-  border-bottom: none;
-}
-
-.cta-features {
-  display: grid;
-  grid-template-columns: repeat(3, 1fr);
-  gap: 2rem;
-  margin: 2rem 0;
-}
-
-.cta-feature {
-  text-align: center;
-  padding: 1.5rem;
-}
-
-.cta-icon {
-  font-size: 2rem;
-  margin-bottom: 1rem;
-}
-
-.contact-links {
-  display: flex;
-  justify-content: center;
-  gap: 2rem;
-  margin-top: 1rem;
-}
-
-.contact-link {
-  display: flex;
-  align-items: center;
-  gap: 0.5rem;
-  color: inherit;
-  text-decoration: none;
-  transition: var(--transition);
-}
-
-.contact-link:hover {
-  color: var(--accent-gold);
-}
-
-.footer {
-  padding: 4rem 0 2rem;
-}
-
-.footer-content {
-  display: grid;
-  grid-template-columns: repeat(3, 1fr);
-  gap: 3rem;
-  margin-bottom: 2rem;
-}
-
-.footer-info h3,
-.footer-links h4,
-.footer-services h4,
-.footer-expertise h4,
-.footer-project h4 {
-  margin-bottom: 1rem;
-}
-
-.footer-links ul,
-.footer-services ul,
-.footer-expertise ul,
-.footer-project ul {
-  list-style: none;
-}
-
-.footer-links li,
-.footer-services li,
-.footer-expertise li,
-.footer-project li {
-  padding: 0.25rem 0;
-}
-
-.footer-links a {
-  color: inherit;
-  text-decoration: none;
-  transition: var(--transition);
-}
-
-.footer-links a:hover {
-  color: var(--accent-gold);
-}
-
-.footer-bottom {
-  text-align: center;
-  padding-top: 2rem;
-  border-top: 1px solid var(--border-light);
-}
-
-.footer-social {
-  margin-bottom: 1rem;
-}
-
-.social-link {
-  display: inline-flex;
-  align-items: center;
-  gap: 0.5rem;
-  color: var(--text-muted);
-  text-decoration: none;
-  font-weight: 500;
-  padding: 0.5rem 1rem;
-  border-radius: 0.5rem;
-  transition: var(--transition);
-}
-
-.social-link:hover {
-  color: var(--primary-blue);
-  background: rgba(0, 102, 255, 0.1);
->>>>>>> c4339be0
-}
-
-.principle-item {
-  display: flex;
-  align-items: center;
-<<<<<<< HEAD
-  gap: 1rem;
-  padding: 0.75rem 0;
-  border-bottom: 1px solid var(--border-light);
-  text-align: left;
-}
-
-.principle-item:last-child {
-  border-bottom: none;
-}
-
-.principle-icon {
-  font-size: 1.25rem;
-=======
-  gap: 0.5rem;
-  margin-bottom: 2rem;
-  justify-content: flex-start;
-  width: 100%;
-}
-
-.breadcrumb-link {
-  color: var(--text-muted);
-  text-decoration: none;
-  transition: var(--transition);
-}
-
-.breadcrumb-link:hover {
-  color: var(--primary-blue);
->>>>>>> c4339be0
-}
-
-.skills-grid {
-  display: grid;
-  grid-template-columns: repeat(3, 1fr);
-  gap: 2rem;
-}
-
-<<<<<<< HEAD
 .skill-category {
   background: white;
   padding: 2rem;
@@ -2818,122 +1624,10 @@
   .nav-menu { display: none; }
   .nav-menu.mobile-open { display: flex; }
   .hamburger { display: flex; }
-=======
-.breadcrumb-current {
-  color: var(--text-primary);
-  font-weight: 500;
-}
-
-.skip-link {
-  position: absolute;
-  top: -40px;
-  left: 6px;
-  background: var(--primary-blue);
-  color: white;
-  padding: 8px;
-  text-decoration: none;
-  border-radius: 0 0 4px 4px;
-  z-index: 1001;
-}
-
-.skip-link:focus {
-  top: 0;
-}
-
-.mb-sm { margin-bottom: 0.5rem; }
-.mb-md { margin-bottom: 1rem; }
-.mb-lg { margin-bottom: 1.5rem; }
-.mb-xl { margin-bottom: 2rem; }
-.mb-2xl { margin-bottom: 3rem; }
-.mb-3xl { margin-bottom: 4rem; }
-
-.mt-sm { margin-top: 0.5rem; }
-.mt-md { margin-top: 1rem; }
-.mt-lg { margin-top: 1.5rem; }
-.mt-xl { margin-top: 2rem; }
-.mt-2xl { margin-top: 3rem; }
-.mt-3xl { margin-top: 4rem; }
-
-.gap-sm { gap: 0.5rem; }
-.gap-md { gap: 1rem; }
-.gap-lg { gap: 1.5rem; }
-.gap-xl { gap: 2rem; }
-
-@media (max-width: 1024px) {
-  .container, .container-lg { 
-    padding: 0 1.5rem; 
-    max-width: 100%;
-  }
-  .section {
-    padding: 4rem 0;
-  }
-  .hero-content { 
-    grid-template-columns: 1fr; 
-    gap: 3rem; 
-    text-align: center; 
-  }
-  .grid-3, .grid-4 { 
-    grid-template-columns: repeat(2, 1fr);
-    gap: 2rem;
-  }
-  .grid-2 {
-    gap: 2.5rem;
-    max-width: 100%;
-  }
-  .feature-grid {
-    grid-template-columns: 1fr;
-    gap: 2rem;
-  }
-  .feature-item {
-    padding: 1.5rem;
-    gap: 1rem;
-  }
-  .philosophy-grid, .interests-grid, .problem-solution-content { 
-    grid-template-columns: 1fr;
-    gap: 2rem;
-  }
-  .architecture-diagram { 
-    grid-template-columns: repeat(2, 1fr);
-    gap: 2rem;
-  }
-  h1 { font-size: 2.5rem; }
-  .section-title {
-    margin-bottom: 3rem;
-  }
-  .project-title {
-    font-size: 1.75rem;
-  }
-  .project-logo {
-    width: 100px;
-    height: 100px;
-  }
-  .preview-image {
-    max-width: 90%;
-  }
-  .flowsteo-hero-logo {
-    width: 120px;
-    height: 120px;
-  }
-  .problem-solution-grid {
-    grid-template-columns: 1fr;
-    gap: 2rem;
-    max-width: 800px;
-  }
-  .problem-card,
-  .solution-card {
-    padding: 2rem;
-  }
-}
-
-@media (max-width: 768px) {
-  .nav-menu { display: none; }
-  .hamburger { display: block; }
->>>>>>> c4339be0
   .container, .container-lg {
     padding: 0 1rem;
     max-width: 100%;
   }
-<<<<<<< HEAD
   
   .section {
     padding: 4rem 0;
@@ -2941,23 +1635,16 @@
   
   body:has(.navbar) .section:first-of-type {
     padding-top: 6rem;
-=======
-  .section {
-    padding: 3rem 0;
->>>>>>> c4339be0
   }
   .grid, .grid-2, .grid-3, .grid-4 { 
     grid-template-columns: 1fr; 
     gap: 1.5rem;
     max-width: 100%;
   }
-<<<<<<< HEAD
   .architecture-diagram {
     grid-template-columns: 1fr;
     gap: 1.5rem;
   }
-=======
->>>>>>> c4339be0
   .about-stats, .project-metrics { 
     grid-template-columns: 1fr;
     gap: 1.5rem;
@@ -2987,7 +1674,6 @@
   .card {
     padding: 2rem;
   }
-<<<<<<< HEAD
   
   .journey-timeline,
   .development-timeline {
@@ -3027,13 +1713,10 @@
     font-size: 0.75rem;
     padding: 0.3rem 0.6rem;
   }
-=======
->>>>>>> c4339be0
   .flowsteo-hero-logo {
     width: 100px;
     height: 100px;
   }
-<<<<<<< HEAD
 }
 
 img {
@@ -3124,8 +1807,6 @@
   .demo-mockup img {
     border-radius: 0.5rem;
   }
-=======
->>>>>>> c4339be0
   .problem-solution-grid {
     grid-template-columns: 1fr;
     gap: 1.5rem;
@@ -3134,7 +1815,6 @@
   .solution-card {
     padding: 1.5rem;
   }
-<<<<<<< HEAD
   
   .nav-container {
     padding: 1rem;
@@ -3279,6 +1959,4 @@
 
 .hero-mockup:hover .mockup-glow {
   opacity: 0.3;
-=======
->>>>>>> c4339be0
 }