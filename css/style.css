:root {
  --primary-blue: #0066ff;
  --primary-blue-dark: #0052cc;
  --primary-blue-light: #1a73e8;
  --tech-blue: #0a2540;
  --dark-gray: #1e293b;
  --anthracite: #0f172a;
  --light-gray: #f8fafc;
  --light-gray-alt: #f1f5f9;
  --white: #ffffff;
  --accent-gold: #fbbf24;
  --accent-gold-light: #fcd34d;
  --accent-green: #22c55e;
  --accent-green-light: #34d399;
  --text-primary: #0f172a;
  --text-secondary: #475569;
  --text-muted: #64748b;
  --border-light: #e2e8f0;
  --border-subtle: #f1f5f9;
  --shadow-light: rgba(0, 0, 0, 0.05);
  --shadow-medium: rgba(0, 0, 0, 0.1);
  --shadow-strong: rgba(0, 0, 0, 0.15);
  --shadow-blue: rgba(0, 102, 255, 0.15);
  --font-primary: 'Inter', -apple-system, BlinkMacSystemFont, sans-serif;
  --transition: 0.3s cubic-bezier(0.4, 0, 0.2, 1);
  --transition-fast: 0.15s cubic-bezier(0.4, 0, 0.2, 1);
  --transition-slow: 0.5s cubic-bezier(0.4, 0, 0.2, 1);
  --glass-bg: rgba(255, 255, 255, 0.85);
  --glass-border: rgba(255, 255, 255, 0.2);
}

* {
  margin: 0;
  padding: 0;
  box-sizing: border-box;
}

body {
  font-family: var(--font-primary);
  line-height: 1.6;
  color: var(--text-primary);
  background: var(--white);
  scroll-behavior: smooth;
  -webkit-font-smoothing: antialiased;
  -moz-osx-font-smoothing: grayscale;
}

.container {
  max-width: 1200px;
  margin: 0 auto;
  padding: 0 2rem;
  width: 100%;
}

.container-lg {
  max-width: 1400px;
  margin: 0 auto;
  padding: 0 2rem;
  width: 100%;
}

.navbar {
  position: fixed;
  top: 0;
  left: 0;
  right: 0;
  background: var(--glass-bg);
  backdrop-filter: blur(12px);
  -webkit-backdrop-filter: blur(12px);
  border-bottom: 1px solid var(--border-subtle);
  z-index: 1000;
  transition: var(--transition);
}

.navbar.scrolled {
  background: var(--white);
  box-shadow: 0 2px 20px var(--shadow-light);
}

.card-icon {
  font-size: 3rem;
  margin-bottom: 1.5rem;
  display: flex;
  align-items: center;
  justify-content: space-between;
  padding: 1rem 2rem;
  max-width: 1400px;
  margin: 0 auto;
}

.logo {
  font-size: 1.5rem;
  font-weight: 700;
  color: var(--primary-blue);
  text-decoration: none;
  transition: var(--transition);
}

.logo:hover {
  color: var(--tech-blue);
}

.card-features {
  list-style: none;
  gap: 2rem;
  align-items: center;
}

.nav-dropdown {
  position: relative;
}

.dropdown-menu {
  position: absolute;
  top: 100%;
  left: 0;
  background: var(--white);
  border: 1px solid var(--border-light);
  border-radius: 0.5rem;
  box-shadow: 0 4px 12px var(--shadow-medium);
  opacity: 0;
  visibility: hidden;
  transform: translateY(-10px);
  transition: all var(--transition);
  min-width: 180px;
  z-index: 1001;
}

.nav-dropdown:hover .dropdown-menu {
  opacity: 1;
  visibility: visible;
  transform: translateY(0);
}

.dropdown-item {
  display: block;
  padding: 0.75rem 1rem;
  color: var(--text-secondary);
  text-decoration: none;
  font-weight: 500;
  transition: var(--transition);
  border-bottom: 1px solid var(--border-light);
}

.dropdown-item:last-child {
  border-bottom: none;
}

.dropdown-item:hover {
  color: var(--primary-blue);
  background: rgba(0, 102, 255, 0.05);
}

.dropdown-arrow {
  margin-left: 0.5rem;
  font-size: 0.75rem;
  transition: var(--transition);
}

.nav-dropdown:hover .dropdown-arrow {
  transform: rotate(180deg);
}

.nav-link {
  color: var(--text-secondary);
  text-decoration: none;
  font-weight: 500;
  padding: 0.5rem 1rem;
  border-radius: 0.5rem;
  transition: var(--transition);
}

.nav-link:hover,
.nav-link.active {
  color: var(--primary-blue);
  background: rgba(0, 102, 255, 0.1);
}

.nav-controls {
  display: flex;
  align-items: center;
  gap: 1rem;
}


.hamburger {
  display: none;
  flex-direction: column;
  background: none;
  border: none;
  cursor: pointer;
  padding: 0.5rem;
  gap: 0.25rem;
  transition: var(--transition);
}

@media (min-width: 769px) {
  .nav-menu {
    display: flex;
    flex-direction: row;
    align-items: center;
    gap: 2rem;
    position: static;
    background: transparent;
    box-shadow: none;
    border: none;
    padding: 0;
  }
  
  .hamburger {
    display: none;
  }
  
  .nav-container {
    display: flex;
    align-items: center;
    justify-content: space-between;
    width: 100%;
  }
}

.hamburger span {
  width: 25px;
  height: 3px;
  background: var(--text-primary);
  border-radius: 2px;
  transition: var(--transition);
  transform-origin: center;
}

.hamburger.active span:nth-child(1) {
  transform: rotate(45deg) translate(6px, 6px);
}

.preview-image {
  max-width: 100%;
  height: auto;
  border-radius: 1rem;
  box-shadow: 0 8px 32px rgba(0, 0, 0, 0.12);
  border: 1px solid var(--border-light);
  transition: var(--transition);
}

.hamburger.active span:nth-child(3) {
  transform: rotate(-45deg) translate(6px, -6px);
}

.nav-menu.mobile-open {
  display: flex;
  position: fixed;
  top: 80px;
  left: 0;
  right: 0;
  flex-direction: column;
  background: var(--white);
  border-top: 1px solid var(--border-light);
  box-shadow: 0 4px 20px var(--shadow-medium);
  padding: 2rem;
  gap: 1rem;
  animation: slideDown 0.3s ease-out;
<<<<<<< HEAD
}

@keyframes slideDown {
  from {
    opacity: 0;
    transform: translateY(-20px);
  }
  to {
    opacity: 1;
    transform: translateY(0);
  }
}

.section {
  padding: 6rem 0;
  display: flex;
  flex-direction: column;
  justify-content: center;
  min-height: auto;
}

body .section:first-of-type {
  padding-top: 8rem;
}

.section .container,
.section .container-lg {
  display: flex;
  flex-direction: column;
  align-items: center;
}

.section.text-center .container,
.section.text-center .container-lg {
  text-align: center;
}

.hero .hero-content {
  text-align: center;
}

.hero .hero-content .hero-text {
  display: flex;
  flex-direction: column;
  align-items: center;
  width: 100%;
  max-width: 1000px;
  margin: 0 auto;
  gap: 2rem;
}

.bg-light {
  background: var(--light-gray);
}

.bg-primary {
  background: var(--primary-blue);
  color: white;
}

.bg-anthracite {
  background: var(--anthracite);
  color: white;
}

.hero {
  padding: 8rem 0;
  min-height: 85vh;
  display: flex;
  align-items: center;
  justify-content: center;
  background: linear-gradient(135deg, rgba(0, 102, 255, 0.02) 0%, rgba(255, 255, 255, 1) 100%);
}

.hero .container,
.hero .container-lg {
  width: 100%;
  max-width: 1400px;
  margin: 0 auto;
}

.hero-content {
  display: flex;
  flex-direction: column;
  align-items: center;
  justify-content: center;
  text-align: center;
  width: 100%;
  max-width: 900px;
  margin: 0 auto;
}

h1 {
  font-size: 3.5rem;
  font-weight: 700;
  line-height: 1.1;
  margin-bottom: 2rem;
  text-align: left;
}

h2 {
  font-size: 2.5rem;
  font-weight: 600;
  margin-bottom: 2.5rem;
  text-align: center;
}

h3 {
  font-size: 1.5rem;
  font-weight: 600;
  margin-bottom: 1.5rem;
}

h4 {
  font-size: 1.25rem;
  font-weight: 600;
  margin-bottom: 1rem;
}

.section-title {
  text-align: center;
  margin-bottom: 4rem;
  width: 100%;
  max-width: 800px;
  margin-left: auto;
  margin-right: auto;
}

.section-header {
  width: 100%;
  display: flex;
  flex-direction: column;
  align-items: center;
  margin-bottom: 2rem;
}

.section-subtitle {
  font-size: 1.125rem;
  color: var(--text-secondary);
  text-align: center;
  max-width: 600px;
  margin: 0 auto;
}

.title-gradient {
  background: linear-gradient(135deg, var(--primary-blue), var(--accent-green));
  background-clip: text;
  -webkit-background-clip: text;
  -webkit-text-fill-color: transparent;
}

.lead {
  font-size: 1.25rem;
  color: var(--text-secondary);
  margin-bottom: 2rem;
}

.text-blue { color: var(--primary-blue); }
.text-green { color: var(--accent-green); }
.text-gold { color: var(--accent-gold); }
.text-primary { color: var(--primary-blue); }
.text-white { color: white; }
.text-muted { color: var(--text-muted); }
.text-center { text-align: center; }

.grid {
  display: grid;
  gap: 2.5rem;
  width: 100%;
  margin: 0 auto;
  justify-content: center;
  align-items: start;
}

.grid-2 { 
  grid-template-columns: repeat(2, 1fr); 
  max-width: 1000px;
  gap: 3rem;
}
.grid-3 { 
  grid-template-columns: repeat(3, 1fr); 
  max-width: 1200px;
}
=======
}

@keyframes slideDown {
  from {
    opacity: 0;
    transform: translateY(-20px);
  }
  to {
    opacity: 1;
    transform: translateY(0);
  }
}

.section {
  padding: 6rem 0;
  display: flex;
  flex-direction: column;
  justify-content: center;
  min-height: auto;
}

body .section:first-of-type {
  padding-top: 8rem;
}

.section .container,
.section .container-lg {
  display: flex;
  flex-direction: column;
  align-items: center;
}

.section.text-center .container,
.section.text-center .container-lg {
  text-align: center;
}

.hero .hero-content {
  text-align: center;
}

.hero .hero-content .hero-text {
  display: flex;
  flex-direction: column;
  align-items: center;
  width: 100%;
  max-width: 1000px;
  margin: 0 auto;
  gap: 2rem;
}

.bg-light {
  background: var(--light-gray);
}

.bg-primary {
  background: var(--primary-blue);
  color: white;
}

.bg-anthracite {
  background: var(--anthracite);
  color: white;
}

.hero {
  padding: 8rem 0;
  min-height: 85vh;
  display: flex;
  align-items: center;
  justify-content: center;
  background: linear-gradient(135deg, rgba(0, 102, 255, 0.02) 0%, rgba(255, 255, 255, 1) 100%);
}

.hero .container,
.hero .container-lg {
  width: 100%;
  max-width: 1400px;
  margin: 0 auto;
}

.hero-content {
  display: flex;
  flex-direction: column;
  align-items: center;
  justify-content: center;
  text-align: center;
  width: 100%;
  max-width: 900px;
  margin: 0 auto;
}

h1 {
  font-size: 3.5rem;
  font-weight: 700;
  line-height: 1.1;
  margin-bottom: 2rem;
  text-align: left;
}

h2 {
  font-size: 2.5rem;
  font-weight: 600;
  margin-bottom: 2.5rem;
  text-align: center;
}

h3 {
  font-size: 1.5rem;
  font-weight: 600;
  margin-bottom: 1.5rem;
}

h4 {
  font-size: 1.25rem;
  font-weight: 600;
  margin-bottom: 1rem;
}

.section-title {
  text-align: center;
  margin-bottom: 4rem;
  width: 100%;
  max-width: 800px;
  margin-left: auto;
  margin-right: auto;
}

.section-header {
  width: 100%;
  display: flex;
  flex-direction: column;
  align-items: center;
  margin-bottom: 2rem;
}

.section-subtitle {
  font-size: 1.125rem;
  color: var(--text-secondary);
  text-align: center;
  max-width: 600px;
  margin: 0 auto;
}

.title-gradient {
  background: linear-gradient(135deg, var(--primary-blue), var(--accent-green));
  background-clip: text;
  -webkit-background-clip: text;
  -webkit-text-fill-color: transparent;
}

.lead {
  font-size: 1.25rem;
  color: var(--text-secondary);
  margin-bottom: 2rem;
}

.text-blue { color: var(--primary-blue); }
.text-green { color: var(--accent-green); }
.text-gold { color: var(--accent-gold); }
.text-primary { color: var(--primary-blue); }
.text-white { color: white; }
.text-muted { color: var(--text-muted); }
.text-center { text-align: center; }

.grid {
  display: grid;
  gap: 2.5rem;
  width: 100%;
  margin: 0 auto;
  justify-content: center;
  align-items: start;
}

.grid-2 { 
  grid-template-columns: repeat(2, 1fr); 
  max-width: 1000px;
  gap: 3rem;
}
.grid-3 { 
  grid-template-columns: repeat(3, 1fr); 
  max-width: 1200px;
}
>>>>>>> 0fd0f1ec
.grid-4 { 
  grid-template-columns: repeat(4, 1fr); 
  max-width: 1400px;
  gap: 2rem;
}

.grid-4 .card {
  width: 100%;
  min-width: 0;
  flex: 1;
}

.card {
  background: white;
  padding: 2.5rem;
  border-radius: 1rem;
  box-shadow: 0 4px 6px var(--shadow-light);
  transition: var(--transition);
  height: 100%;
  display: flex;
  flex-direction: column;
  text-align: center;
  align-items: center;
  justify-content: flex-start;
  margin: 0 auto;
  border: 1px solid var(--border-light);
}

.card:hover {
  transform: translateY(-8px);
  box-shadow: 0 20px 40px var(--shadow-strong);
  border-color: var(--primary-blue);
}

.card-icon {
  font-size: 3rem;
  margin-bottom: 1.5rem;
  display: flex;
  justify-content: center;
}

.card h3 {
  font-size: 1.75rem;
  font-weight: 700;
  margin-bottom: 1.5rem;
  color: var(--text-primary);
  text-align: center;
  line-height: 1.2;
}

.card p {
  font-size: 1rem;
  line-height: 1.6;
  color: var(--text-secondary);
  margin-bottom: 1.5rem;
  text-align: center;
  flex-grow: 1;
}

.card-features {
  list-style: none;
  padding: 0;
  margin: 0;
  display: flex;
  flex-direction: column;
  gap: 0.75rem;
}

.card-features li {
  display: flex;
  align-items: center;
  padding: 0.5rem 1rem;
  background: rgba(0, 102, 255, 0.05);
  border-radius: 0.5rem;
  color: var(--text-primary);
  font-weight: 500;
  position: relative;
  padding-left: 2.5rem;
}

.card-features li::before {
  content: '✓';
  position: absolute;
  left: 1rem;
  color: var(--primary-blue);
  font-weight: bold;
  font-size: 1.1rem;
}

.btn {
  display: inline-flex;
  align-items: center;
  gap: 0.5rem;
  padding: 0.75rem 1.5rem;
  border: none;
  border-radius: 0.5rem;
  font-weight: 600;
  text-decoration: none;
  cursor: pointer;
  transition: var(--transition);
}

.btn-primary {
  background: var(--primary-blue);
  color: white;
}

.btn-primary:hover {
  background: var(--primary-blue-dark);
  transform: translateY(-3px);
  box-shadow: 0 8px 25px var(--shadow-blue);
}

.btn-secondary {
  background: white;
  color: var(--primary-blue);
  border: 2px solid var(--primary-blue);
}

.btn-secondary:hover {
  background: var(--primary-blue);
  color: white;
  transform: translateY(-2px);
  box-shadow: 0 6px 20px var(--shadow-blue);
}

.btn-lg {
  padding: 1rem 2rem;
  font-size: 1.125rem;
}

.profile-image {
  width: 320px;
  height: 320px;
  object-fit: cover;
  border-radius: 1rem;
  box-shadow: 0 8px 25px var(--shadow-medium);
}

.about-photo {
  width: 320px;
  height: 320px;
  object-fit: cover;
  border-radius: 1rem;
  box-shadow: 0 8px 25px var(--shadow-medium);
}

.mockup-image {
  width: 100%;
  height: auto;
  border-radius: 1rem;
  box-shadow: 0 8px 25px var(--shadow-medium);
}

.profile-wrapper,
.about-photo-container,
.hero-mockup {
  position: relative;
}

.badge,
.tag {
  display: inline-block;
  padding: 0.5rem 1rem;
  background: rgba(0, 102, 255, 0.1);
  color: var(--primary-blue);
  border-radius: 2rem;
  font-size: 0.875rem;
  font-weight: 600;
  margin: 0.25rem;
  border: 1px solid rgba(0, 102, 255, 0.2);
  transition: var(--transition);
}

.tag:hover {
  background: rgba(0, 102, 255, 0.15);
  border-color: rgba(0, 102, 255, 0.3);
}

.project-title {
  font-size: 2rem;
  font-weight: 700;
  margin-bottom: 1.5rem;
  color: var(--text-primary);
  line-height: 1.3;
}

.project-description {
  font-size: 1.125rem;
  line-height: 1.6;
  color: var(--text-secondary);
  margin-bottom: 2.5rem;
}

.project-badge {
  margin-bottom: 2rem;
}

.project-header {
  display: flex;
  flex-direction: column;
  align-items: center;
  margin-bottom: 3rem;
}

.project-logo {
  width: 120px;
  height: 120px;
  object-fit: contain;
  filter: drop-shadow(0 4px 12px rgba(0, 0, 0, 0.1));
  transition: var(--transition);
}

.project-logo:hover {
  transform: scale(1.05);
  filter: drop-shadow(0 8px 20px rgba(0, 0, 0, 0.15));
}

.project-preview {
  display: flex;
  justify-content: center;
  margin: 3rem 0;
}

.preview-image {
  max-width: 100%;
  height: auto;
  border-radius: 1rem;
  box-shadow: 0 8px 32px rgba(0, 0, 0, 0.12);
  border: 1px solid var(--border-light);
  transition: var(--transition);
}

.preview-image:hover {
  transform: translateY(-4px);
  box-shadow: 0 16px 48px rgba(0, 0, 0, 0.18);
}

.project-content-wrapper {
  display: flex;
  flex-direction: column;
  align-items: center;
  max-width: 1000px;
  margin: 0 auto;
}

.project-content {
  width: 100%;
}

.flowsteo-logo-header {
  display: flex;
  justify-content: center;
  align-items: center;
  width: 100%;
}

.flowsteo-hero-logo {
  width: 140px;
  height: 140px;
  object-fit: contain;
  filter: drop-shadow(0 4px 12px rgba(0, 0, 0, 0.1));
  transition: var(--transition);
}

.flowsteo-hero-logo:hover {
  transform: scale(1.05);
  filter: drop-shadow(0 8px 20px rgba(0, 0, 0, 0.15));
}

.problem-solution-grid {
  display: grid;
  grid-template-columns: 1fr 1fr;
  gap: 3rem;
  max-width: 1400px;
  margin: 0 auto;
  align-items: start;
}

.problem-card,
.solution-card {
  padding: 3rem;
  background: white;
  border-radius: 1.5rem;
  box-shadow: 0 8px 32px rgba(0, 0, 0, 0.08);
  border: 1px solid var(--border-light);
  transition: var(--transition);
  height: 100%;
  display: flex;
  flex-direction: column;
}

.problem-card:hover,
.solution-card:hover {
  transform: translateY(-8px);
  box-shadow: 0 16px 48px rgba(0, 0, 0, 0.12);
}

.hero-tags,
.project-badges {
  display: flex;
  flex-wrap: wrap;
  gap: 0.5rem;
  margin-bottom: 2rem;
}

.hero-actions,
.project-hero-actions,
.cta-actions {
  display: flex;
  gap: 1rem;
  margin-top: 2rem;
}

.about-stats,
.project-metrics {
  display: grid;
  grid-template-columns: repeat(3, 1fr);
  gap: 2rem;
  margin: 2rem 0;
}

.stat-card,
.metric-card {
  text-align: center;
  padding: 1.5rem;
  background: white;
  border-radius: 0.75rem;
  box-shadow: 0 2px 8px var(--shadow-light);
}

.stat-number,
.metric-number {
  font-size: 2rem;
  font-weight: 700;
  margin-bottom: 0.5rem;
}

.journey-timeline,
.development-timeline {
  position: relative;
  padding-left: 2rem;
}

.journey-timeline::before,
.development-timeline::before {
  content: '';
  position: absolute;
  left: 1rem;
  top: 0;
  bottom: 0;
  width: 2px;
  background: var(--border-light);
}

.timeline-item {
  position: relative;
  margin-bottom: 3rem;
  padding-left: 3rem;
}

.timeline-marker {
  position: absolute;
  left: -2rem;
  top: 0;
  display: flex;
  flex-direction: column;
  align-items: center;
}

.timeline-year {
  background: var(--primary-blue);
  color: white;
  padding: 0.5rem 1rem;
  border-radius: 0.5rem;
  font-weight: 600;
  margin-bottom: 0.5rem;
}

.timeline-number {
  background: var(--primary-blue);
  color: white;
  width: 2rem;
  height: 2rem;
  border-radius: 50%;
  display: flex;
  align-items: center;
  justify-content: center;
  font-weight: 600;
}

.timeline-dot {
  width: 1rem;
  height: 1rem;
  background: var(--primary-blue);
  border-radius: 50%;
}

.timeline-content {
  background: white;
  padding: 2rem;
  border-radius: 1rem;
  box-shadow: 0 4px 6px var(--shadow-light);
}

.timeline-badge {
  display: flex;
  gap: 0.5rem;
  margin-bottom: 1rem;
}

.timeline-achievements {
  list-style: none;
  margin: 1rem 0;
}

.timeline-achievements li {
  padding: 0.25rem 0;
  padding-left: 1.5rem;
  position: relative;
}

.timeline-achievements li::before {
  content: '✓';
  position: absolute;
  left: 0;
  color: var(--accent-green);
  font-weight: bold;
<<<<<<< HEAD
}

.timeline-tech {
  display: flex;
  flex-wrap: wrap;
  gap: 0.5rem;
  margin-top: 1rem;
}

.tech-tag,
.tech-item {
  background: linear-gradient(135deg, rgba(0, 102, 255, 0.1), rgba(0, 102, 255, 0.15));
  color: var(--primary-blue);
  padding: 0.5rem 1rem;
  border-radius: 0.75rem;
  font-size: 0.875rem;
  font-weight: 500;
  border: 1px solid rgba(0, 102, 255, 0.2);
  transition: var(--transition);
  display: inline-flex;
  align-items: center;
  gap: 0.5rem;
}

.tech-item:hover {
  background: linear-gradient(135deg, rgba(0, 102, 255, 0.15), rgba(0, 102, 255, 0.25));
  border-color: rgba(0, 102, 255, 0.3);
  transform: translateY(-2px);
  box-shadow: 0 4px 12px rgba(0, 102, 255, 0.2);
}

.tech-stack {
  display: flex;
  flex-direction: column;
  gap: 0.75rem;
  margin-top: 1rem;
  width: 100%;
  align-items: center;
}

.tech-stack .tech-item {
  width: 100%;
  max-width: 200px;
  text-align: center;
  justify-content: center;
}

.philosophy-grid {
  display: grid;
  grid-template-columns: repeat(2, 1fr);
  gap: 2rem;
}

.philosophy-card {
  padding: 2rem;
}

.philosophy-icon {
  margin-bottom: 1.5rem;
}

.philosophy-principles {
  margin-top: 1.5rem;
}

=======
}

.timeline-tech {
  display: flex;
  flex-wrap: wrap;
  gap: 0.5rem;
  margin-top: 1rem;
}

.tech-tag,
.tech-item {
  background: linear-gradient(135deg, rgba(0, 102, 255, 0.1), rgba(0, 102, 255, 0.15));
  color: var(--primary-blue);
  padding: 0.5rem 1rem;
  border-radius: 0.75rem;
  font-size: 0.875rem;
  font-weight: 500;
  border: 1px solid rgba(0, 102, 255, 0.2);
  transition: var(--transition);
  display: inline-flex;
  align-items: center;
  gap: 0.5rem;
}

.tech-item:hover {
  background: linear-gradient(135deg, rgba(0, 102, 255, 0.15), rgba(0, 102, 255, 0.25));
  border-color: rgba(0, 102, 255, 0.3);
  transform: translateY(-2px);
  box-shadow: 0 4px 12px rgba(0, 102, 255, 0.2);
}

.tech-stack {
  display: flex;
  flex-direction: column;
  gap: 0.75rem;
  margin-top: 1rem;
  width: 100%;
  align-items: center;
}

.tech-stack .tech-item {
  width: 100%;
  max-width: 200px;
  text-align: center;
  justify-content: center;
}

.philosophy-grid {
  display: grid;
  grid-template-columns: repeat(2, 1fr);
  gap: 2rem;
}

.philosophy-card {
  padding: 2rem;
}

.philosophy-icon {
  margin-bottom: 1.5rem;
}

.philosophy-principles {
  margin-top: 1.5rem;
}

>>>>>>> 0fd0f1ec
.principle-item {
  display: flex;
  align-items: center;
  gap: 1rem;
  padding: 0.75rem 0;
  border-bottom: 1px solid var(--border-light);
  text-align: left;
}

.principle-item:last-child {
  border-bottom: none;
}

.principle-icon {
  font-size: 1.25rem;
}

.skills-grid {
  display: grid;
  grid-template-columns: repeat(3, 1fr);
  gap: 2rem;
}

.skill-category {
  background: white;
  padding: 2rem;
  border-radius: 1rem;
  box-shadow: 0 4px 6px var(--shadow-light);
}

.skill-header {
  display: flex;
  align-items: center;
  gap: 1rem;
  margin-bottom: 1.5rem;
}

.skill-icon {
  font-size: 2rem;
}

.skill-items {
  display: flex;
  flex-direction: column;
  gap: 1rem;
}

.skill-item {
  display: flex;
  flex-direction: column;
  gap: 0.5rem;
}

.skill-name {
  font-weight: 500;
  color: var(--text-primary);
<<<<<<< HEAD
}

.skill-bar {
  height: 0.5rem;
  background: var(--border-light);
  border-radius: 0.25rem;
  overflow: hidden;
}

.skill-progress {
  height: 100%;
  background: var(--primary-blue);
  border-radius: 0.25rem;
  transition: width 1.5s ease;
}

.certifications-grid {
  display: grid;
  grid-template-columns: repeat(4, 1fr);
  gap: 1.5rem;
}

.certification-card {
  text-align: center;
  padding: 1.5rem;
  background: white;
  border-radius: 0.75rem;
  box-shadow: 0 2px 8px var(--shadow-light);
}

.cert-icon {
  font-size: 2rem;
  margin-bottom: 1rem;
}

.interests-grid {
  display: grid;
  grid-template-columns: repeat(2, 1fr);
  gap: 3rem;
}

.interest-items {
  display: flex;
  flex-direction: column;
  gap: 1.5rem;
}

.interest-item {
  display: flex;
  gap: 1rem;
  padding: 1.5rem;
  background: white;
  border-radius: 0.75rem;
  box-shadow: 0 2px 8px var(--shadow-light);
}

.interest-icon {
  font-size: 1.5rem;
  flex-shrink: 0;
}

.interest-content h4 {
  margin-bottom: 0.5rem;
}

=======
}

.skill-bar {
  height: 0.5rem;
  background: var(--border-light);
  border-radius: 0.25rem;
  overflow: hidden;
}

.skill-progress {
  height: 100%;
  background: var(--primary-blue);
  border-radius: 0.25rem;
  transition: width 1.5s ease;
}

.certifications-grid {
  display: grid;
  grid-template-columns: repeat(4, 1fr);
  gap: 1.5rem;
}

.certification-card {
  text-align: center;
  padding: 1.5rem;
  background: white;
  border-radius: 0.75rem;
  box-shadow: 0 2px 8px var(--shadow-light);
}

.cert-icon {
  font-size: 2rem;
  margin-bottom: 1rem;
}

.interests-grid {
  display: grid;
  grid-template-columns: repeat(2, 1fr);
  gap: 3rem;
}

.interest-items {
  display: flex;
  flex-direction: column;
  gap: 1.5rem;
}

.interest-item {
  display: flex;
  gap: 1rem;
  padding: 1.5rem;
  background: white;
  border-radius: 0.75rem;
  box-shadow: 0 2px 8px var(--shadow-light);
}

.interest-icon {
  font-size: 1.5rem;
  flex-shrink: 0;
}

.interest-content h4 {
  margin-bottom: 0.5rem;
}

>>>>>>> 0fd0f1ec
.problem-solution-content {
  width: 100%;
  max-width: 1400px;
  margin: 0 auto;
}

.problem-card,
.solution-card {
  padding: 2rem;
  background: white;
  border-radius: 1rem;
  box-shadow: 0 4px 6px var(--shadow-light);
}

.card-icon {
  font-size: 3rem;
  margin-bottom: 1.5rem;
}

.problem-list,
.solution-list {
  list-style: none;
  margin-top: 1.5rem;
}

.problem-item,
.solution-item {
  display: flex;
  align-items: center;
  gap: 1rem;
  padding: 0.75rem 0;
  border-bottom: 1px solid var(--border-light);
}

.problem-item:last-child,
.solution-item:last-child {
  border-bottom: none;
}

.problem-icon,
.solution-icon {
  font-size: 1.25rem;
  flex-shrink: 0;
}

.features-grid,
.feature-grid {
  display: grid;
  grid-template-columns: repeat(2, 1fr);
  gap: 2.5rem;
}

.feature-item {
  display: flex;
  align-items: flex-start;
  gap: 1.5rem;
  padding: 2rem;
  background: white;
  border-radius: 1rem;
  box-shadow: 0 4px 12px rgba(0, 0, 0, 0.08);
  border: 1px solid var(--border-light);
  transition: var(--transition);
}

.feature-item:hover {
  transform: translateY(-4px);
  box-shadow: 0 8px 25px rgba(0, 0, 0, 0.12);
  border-color: var(--primary-blue);
}

.feature-item .feature-icon {
  flex-shrink: 0;
  width: 48px;
  height: 48px;
  display: flex;
  align-items: center;
  justify-content: center;
  background: rgba(0, 102, 255, 0.1);
  border-radius: 0.75rem;
  margin-bottom: 0;
}

.feature-item h4 {
  font-size: 1.25rem;
  font-weight: 600;
  margin-bottom: 0.75rem;
  color: var(--text-primary);
}

.feature-item p {
  font-size: 0.95rem;
  line-height: 1.5;
  color: var(--text-secondary);
  margin: 0;
}

.feature-card {
  padding: 2rem;
}

.feature-header {
  display: flex;
  align-items: center;
  gap: 1rem;
  margin-bottom: 1rem;
<<<<<<< HEAD
}

.feature-icon {
  font-size: 2rem;
}

.feature-list {
  list-style: none;
  margin: 1.5rem 0;
  padding: 0;
  text-align: left;     
}

.feature-list li {
  padding: 0.25rem 0;
  padding-left: 1.5rem;
  position: relative;
}

=======
}

.feature-icon {
  font-size: 2rem;
}

.feature-list {
  list-style: none;
  margin: 1.5rem 0;
  padding: 0;
  text-align: left;     
}

.feature-list li {
  padding: 0.25rem 0;
  padding-left: 1.5rem;
  position: relative;
}

>>>>>>> 0fd0f1ec
.feature-list li::before {
  content: '•';
  position: absolute;
  left: 0;
  color: var(--primary-blue);
  font-weight: bold;
}

.feature-image {
  margin-top: 1rem;
}

.feature-image img {
  width: 100%;
  border-radius: 0.5rem;
}

.security-grid {
  display: grid;
  grid-template-columns: repeat(3, 1fr);
  gap: 2rem;
}

.security-card {
  text-align: center;
  padding: 2rem;
}

.security-icon {
  font-size: 3rem;
  margin-bottom: 1.5rem;
}

.security-card ul {
  list-style: none;
  margin-top: 1rem;
}

.security-card li {
  padding: 0.25rem 0;
}

.demo-tabs {
  display: flex;
  justify-content: center;
  gap: 1rem;
  margin-bottom: 2rem;
}

.demo-tab {
  display: flex;
  align-items: center;
  gap: 0.5rem;
  padding: 1rem 1.5rem;
  background: white;
  border: 2px solid var(--border-light);
  border-radius: 0.5rem;
  cursor: pointer;
  transition: var(--transition);
}

.demo-tab.active,
.demo-tab:hover {
  border-color: var(--primary-blue);
  color: var(--primary-blue);
}

.demo-panel {
  display: none;
}

.demo-panel.active {
  display: block;
}

.demo-mockup {
  position: relative;
  text-align: center;
}

.demo-mockup img {
  width: 100%;
  max-width: 800px;
  border-radius: 1rem;
  box-shadow: 0 8px 25px var(--shadow-medium);
}

.architecture-diagram {
  display: grid;
  grid-template-columns: repeat(4, 1fr);
  gap: 2rem;
  margin-bottom: 3rem;
}

.arch-layer {
  text-align: center;
  padding: 2rem;
  background: white;
  border-radius: 1rem;
  box-shadow: 0 4px 6px var(--shadow-light);
}

.tech-icons {
  display: flex;
  flex-direction: column;
  gap: 1rem;
  margin-top: 1rem;
}

.tech-item {
  display: flex;
  align-items: center;
  gap: 0.5rem;
  justify-content: center;
}

.tech-icon {
  font-size: 1.5rem;
}

.challenge-list,
.result-list {
  list-style: none;
}

.challenge-item,
.result-item {
  padding: 0.75rem 0;
  border-bottom: 1px solid var(--border-light);
}

.challenge-item:last-child,
.result-item:last-child {
  border-bottom: none;
}

.cta-features {
  display: grid;
  grid-template-columns: repeat(3, 1fr);
  gap: 2rem;
  margin: 2rem 0;
}

.cta-feature {
  text-align: center;
  padding: 1.5rem;
}

.cta-icon {
  font-size: 2rem;
  margin-bottom: 1rem;
}

.contact-links {
  display: flex;
  justify-content: center;
  gap: 2rem;
  margin-top: 1rem;
}

.contact-link {
  display: flex;
  align-items: center;
  gap: 0.5rem;
  color: inherit;
  text-decoration: none;
  transition: var(--transition);
}

.contact-link:hover {
  color: var(--accent-gold);
}

.footer {
  padding: 4rem 0 2rem;
}

.footer-content {
  display: grid;
  grid-template-columns: repeat(3, 1fr);
  gap: 3rem;
  margin-bottom: 2rem;
}

.footer-info h3,
.footer-links h4,
.footer-services h4,
.footer-expertise h4,
.footer-project h4 {
  margin-bottom: 1rem;
}

.footer-links ul,
.footer-services ul,
.footer-expertise ul,
.footer-project ul {
<<<<<<< HEAD
  list-style: none !important;
  padding-left: 0;
=======
  list-style: none;
>>>>>>> 0fd0f1ec
}

.footer-links li,
.footer-services li,
.footer-expertise li,
.footer-project li {
  padding: 0.25rem 0;
}

.footer-links a {
  color: inherit;
  text-decoration: none;
  transition: var(--transition);
}

.footer-links a:hover {
  color: var(--accent-gold);
}

.footer-bottom {
  text-align: center;
  padding-top: 2rem;
  border-top: 1px solid var(--border-light);
}

.footer-social {
  margin-bottom: 1rem;
}

.social-link {
  display: inline-flex;
  align-items: center;
  gap: 0.5rem;
  color: var(--text-muted);
  text-decoration: none;
  font-weight: 500;
  padding: 0.5rem 1rem;
  border-radius: 0.5rem;
  transition: var(--transition);
}

.social-link:hover {
  color: var(--primary-blue);
  background: rgba(0, 102, 255, 0.1);
}

.breadcrumb {
  display: flex;
  align-items: center;
  gap: 0.5rem;
  margin-bottom: 2rem;
  justify-content: flex-start;
  width: 100%;
}

.breadcrumb-link {
  color: var(--text-muted);
  text-decoration: none;
  transition: var(--transition);
}

.breadcrumb-link:hover {
  color: var(--primary-blue);
}

.breadcrumb-separator {
  color: var(--text-muted);
}

.breadcrumb-current {
  color: var(--text-primary);
  font-weight: 500;
}

.skip-link {
  position: absolute;
  top: -40px;
  left: 6px;
  background: var(--primary-blue);
  color: white;
  padding: 8px;
  text-decoration: none;
  border-radius: 0 0 4px 4px;
  z-index: 1001;
}

.skip-link:focus {
  top: 0;
}

.mb-sm { margin-bottom: 0.5rem; }
.mb-md { margin-bottom: 1rem; }
.mb-lg { margin-bottom: 1.5rem; }
.mb-xl { margin-bottom: 2rem; }
.mb-2xl { margin-bottom: 3rem; }
.mb-3xl { margin-bottom: 4rem; }

.mt-sm { margin-top: 0.5rem; }
.mt-md { margin-top: 1rem; }
.mt-lg { margin-top: 1.5rem; }
.mt-xl { margin-top: 2rem; }
.mt-2xl { margin-top: 3rem; }
.mt-3xl { margin-top: 4rem; }

.gap-sm { gap: 0.5rem; }
.gap-md { gap: 1rem; }
.gap-lg { gap: 1.5rem; }
.gap-xl { gap: 2rem; }

@media (max-width: 1024px) {
  .container, .container-lg { 
    padding: 0 1.5rem; 
    max-width: 100%;
  }
  .section {
    padding: 4rem 0;
  }
  .hero-content { 
    grid-template-columns: 1fr; 
    gap: 3rem; 
    text-align: center; 
  }
  .grid-3, .grid-4 { 
    grid-template-columns: repeat(2, 1fr);
    gap: 2rem;
  }
  .grid-2 {
    gap: 2.5rem;
    max-width: 100%;
  }
  .feature-grid {
    grid-template-columns: 1fr;
    gap: 2rem;
  }
  .feature-item {
    padding: 1.5rem;
    gap: 1rem;
  }
  .philosophy-grid, .interests-grid, .problem-solution-content { 
    grid-template-columns: 1fr;
    gap: 2rem;
  }
  .architecture-diagram { 
    grid-template-columns: repeat(2, 1fr);
    gap: 2rem;
  }
  h1 { font-size: 2.5rem; }
  .section-title {
    margin-bottom: 3rem;
  }
  .project-title {
    font-size: 1.75rem;
  }
  .project-logo {
    width: 100px;
    height: 100px;
  }
  .preview-image {
    max-width: 90%;
  }
  .flowsteo-hero-logo {
    width: 120px;
    height: 120px;
  }
  .problem-solution-grid {
    grid-template-columns: 1fr;
    gap: 2rem;
    max-width: 800px;
  }
  .problem-card,
  .solution-card {
    padding: 2rem;
  }
}

@media (max-width: 768px) {
  .nav-menu { 
    display: none;
    position: fixed;
    top: 80px;
    left: 0;
    right: 0;
    background: var(--white);
    flex-direction: column;
    padding: 1rem;
    box-shadow: 0 4px 12px var(--shadow-medium);
    border-top: 1px solid var(--border-light);
  }
  .nav-menu.mobile-open { display: flex; }
  .hamburger { display: flex; }
  
  .nav-dropdown.active .dropdown-menu {
    opacity: 1;
    visibility: visible;
    transform: translateY(0);
    position: static;
    background: var(--light-gray);
    border: none;
    box-shadow: none;
    margin-top: 0.5rem;
    border-radius: 0.25rem;
  }
  
  .nav-dropdown.active .dropdown-arrow {
    transform: rotate(180deg);
  }
  .container, .container-lg {
    padding: 0 1rem;
    max-width: 100%;
  }
  
  .section {
    padding: 4rem 0;
  }
  
  body:has(.navbar) .section:first-of-type {
    padding-top: 6rem;
  }
  .grid, .grid-2, .grid-3, .grid-4 { 
    grid-template-columns: 1fr; 
    gap: 1.5rem;
    max-width: 100%;
  }
  .architecture-diagram {
    grid-template-columns: 1fr;
    gap: 1.5rem;
  }
  .about-stats, .project-metrics { 
    grid-template-columns: 1fr;
    gap: 1.5rem;
  }
  .cta-features, .certifications-grid { 
    grid-template-columns: 1fr;
    gap: 1.5rem;
  }
  .demo-tabs { 
    flex-direction: column;
    gap: 1rem;
  }
  .footer-content { 
    grid-template-columns: 1fr;
    gap: 2rem;
  }
  h1 { 
    font-size: 2rem;
    text-align: center;
  }
  .hero-content {
    text-align: center;
  }
  .section-title {
    margin-bottom: 2rem;
  }
  .card {
    padding: 2rem;
  }
  
  .journey-timeline,
  .development-timeline {
    padding-left: 0.5rem;
  }
  
  .journey-timeline::before,
  .development-timeline::before {
    left: 0.25rem;
  }
  
  .timeline-item {
    padding-left: 0.75rem;
    margin-bottom: 1.5rem;
  }
  
  .timeline-marker {
    left: -0.5rem;
  }
  
  .timeline-content {
    padding: 1rem;
  }
  
  .timeline-year {
    padding: 0.3rem 0.6rem;
    font-size: 0.8rem;
    white-space: nowrap;
  }
  
  .timeline-badge {
    flex-wrap: wrap;
    gap: 0.3rem;
  }
  
  .timeline-badge .tag {
    font-size: 0.75rem;
    padding: 0.3rem 0.6rem;
  }
  .flowsteo-hero-logo {
    width: 100px;
    height: 100px;
  }
}

img {
  max-width: 100%;
  height: auto;
  display: block;
}

.profile-image,
.about-photo,
.mockup-image,
.preview-image {
  width: 100%;
  height: auto;
  max-width: 100%;
  object-fit: cover;
  border-radius: 1rem;
}

.project-logo,
.flowsteo-hero-logo {
  width: auto;
  height: auto;
  max-width: 120px;
  max-height: 120px;
}

.feature-image img,
.demo-mockup img {
  width: 100%;
  height: auto;
  max-width: 100%;
  object-fit: contain;
}

.about-photo-container,
.hero-mockup,
.project-preview,
.demo-mockup,
.feature-image {
  width: 100%;
  max-width: 100%;
  overflow: hidden;
}

@media (max-width: 1024px) {
  .profile-image,
  .about-photo {
    max-width: 280px;
    max-height: 280px;
  }
  
  .project-logo,
  .flowsteo-hero-logo {
    max-width: 100px;
    max-height: 100px;
  }
  
  .preview-image {
    max-width: 95%;
  }
}

@media (max-width: 768px) {
  .profile-image,
  .about-photo {
    max-width: 250px;
    max-height: 250px;
    margin: 0 auto;
  }
  
  .project-logo,
  .flowsteo-hero-logo {
    max-width: 80px;
    max-height: 80px;
  }
  
  .mockup-image,
  .preview-image {
    max-width: 100%;
    border-radius: 0.5rem;
  }
  
  .feature-image img {
    border-radius: 0.5rem;
  }
  
  .demo-mockup img {
    border-radius: 0.5rem;
  }
  .problem-solution-grid {
    grid-template-columns: 1fr;
    gap: 1.5rem;
  }
  .problem-card,
  .solution-card {
    padding: 1.5rem;
  }
  
  .nav-container {
    padding: 1rem;
  }
  
  .navbar {
    backdrop-filter: blur(8px);
    -webkit-backdrop-filter: blur(8px);
  }
}

.fade-in {
  opacity: 1;
  transform: translateY(0);
  animation: fadeInUp 0.8s ease forwards;
}

.animate-on-scroll {
  opacity: 1;
  transform: translateY(0);
  transition: var(--transition-slow);
}

.js-enabled .animate-on-scroll {
  opacity: 0;
  transform: translateY(30px);
}

.js-enabled .animate-on-scroll.in-view {
  opacity: 1;
  transform: translateY(0);
}

@keyframes fadeInUp {
  to {
    opacity: 1;
    transform: translateY(0);
  }
}

@keyframes slideInLeft {
  from {
    opacity: 0;
    transform: translateX(-50px);
  }
  to {
    opacity: 1;
    transform: translateX(0);
  }
}

@keyframes slideInRight {
  from {
    opacity: 0;
    transform: translateX(50px);
  }
  to {
    opacity: 1;
    transform: translateX(0);
  }
}

.btn-float {
  position: relative;
  overflow: hidden;
}

.btn-float::before {
  content: '';
  position: absolute;
  top: 0;
  left: -100%;
  width: 100%;
  height: 100%;
  background: linear-gradient(90deg, transparent, rgba(255, 255, 255, 0.2), transparent);
  transition: var(--transition-slow);
}

.btn-float:hover::before {
  left: 100%;
}

.glow {
  box-shadow: 0 0 20px var(--shadow-blue);
}

.glow:hover {
  box-shadow: 0 0 30px var(--shadow-blue), 0 0 40px var(--shadow-blue);
}

.glass {
  background: var(--glass-bg);
  backdrop-filter: blur(12px);
  -webkit-backdrop-filter: blur(12px);
  border: 1px solid var(--glass-border);
}

.title-responsive {
  font-size: clamp(2rem, 5vw, 3.5rem);
  line-height: 1.1;
}

.text-balance {
  text-wrap: balance;
}

.hero-text {
  animation: slideInLeft 0.8s ease-out;
}

.hero-image {
  animation: slideInRight 0.8s ease-out 0.2s both;
}

.project-hero-text {
  animation: slideInLeft 0.8s ease-out;
}

.project-hero-image {
  animation: slideInRight 0.8s ease-out 0.2s both;
}

.about-hero-text {
  animation: slideInLeft 0.8s ease-out;
}

.about-hero-image {
  animation: slideInRight 0.8s ease-out 0.2s both;
}

.mockup-glow {
  position: absolute;
  top: -10%;
  left: -10%;
  right: -10%;
  bottom: -10%;
  background: radial-gradient(circle, var(--shadow-blue) 0%, transparent 70%);
  z-index: -1;
  opacity: 0;
  transition: var(--transition-slow);
}

.hero-mockup:hover .mockup-glow {
  opacity: 0.3;
}<|MERGE_RESOLUTION|>--- conflicted
+++ resolved
@@ -258,7 +258,6 @@
   padding: 2rem;
   gap: 1rem;
   animation: slideDown 0.3s ease-out;
-<<<<<<< HEAD
 }
 
 @keyframes slideDown {
@@ -442,191 +441,7 @@
   grid-template-columns: repeat(3, 1fr); 
   max-width: 1200px;
 }
-=======
-}
-
-@keyframes slideDown {
-  from {
-    opacity: 0;
-    transform: translateY(-20px);
-  }
-  to {
-    opacity: 1;
-    transform: translateY(0);
-  }
-}
-
-.section {
-  padding: 6rem 0;
-  display: flex;
-  flex-direction: column;
-  justify-content: center;
-  min-height: auto;
-}
-
-body .section:first-of-type {
-  padding-top: 8rem;
-}
-
-.section .container,
-.section .container-lg {
-  display: flex;
-  flex-direction: column;
-  align-items: center;
-}
-
-.section.text-center .container,
-.section.text-center .container-lg {
-  text-align: center;
-}
-
-.hero .hero-content {
-  text-align: center;
-}
-
-.hero .hero-content .hero-text {
-  display: flex;
-  flex-direction: column;
-  align-items: center;
-  width: 100%;
-  max-width: 1000px;
-  margin: 0 auto;
-  gap: 2rem;
-}
-
-.bg-light {
-  background: var(--light-gray);
-}
-
-.bg-primary {
-  background: var(--primary-blue);
-  color: white;
-}
-
-.bg-anthracite {
-  background: var(--anthracite);
-  color: white;
-}
-
-.hero {
-  padding: 8rem 0;
-  min-height: 85vh;
-  display: flex;
-  align-items: center;
-  justify-content: center;
-  background: linear-gradient(135deg, rgba(0, 102, 255, 0.02) 0%, rgba(255, 255, 255, 1) 100%);
-}
-
-.hero .container,
-.hero .container-lg {
-  width: 100%;
-  max-width: 1400px;
-  margin: 0 auto;
-}
-
-.hero-content {
-  display: flex;
-  flex-direction: column;
-  align-items: center;
-  justify-content: center;
-  text-align: center;
-  width: 100%;
-  max-width: 900px;
-  margin: 0 auto;
-}
-
-h1 {
-  font-size: 3.5rem;
-  font-weight: 700;
-  line-height: 1.1;
-  margin-bottom: 2rem;
-  text-align: left;
-}
-
-h2 {
-  font-size: 2.5rem;
-  font-weight: 600;
-  margin-bottom: 2.5rem;
-  text-align: center;
-}
-
-h3 {
-  font-size: 1.5rem;
-  font-weight: 600;
-  margin-bottom: 1.5rem;
-}
-
-h4 {
-  font-size: 1.25rem;
-  font-weight: 600;
-  margin-bottom: 1rem;
-}
-
-.section-title {
-  text-align: center;
-  margin-bottom: 4rem;
-  width: 100%;
-  max-width: 800px;
-  margin-left: auto;
-  margin-right: auto;
-}
-
-.section-header {
-  width: 100%;
-  display: flex;
-  flex-direction: column;
-  align-items: center;
-  margin-bottom: 2rem;
-}
-
-.section-subtitle {
-  font-size: 1.125rem;
-  color: var(--text-secondary);
-  text-align: center;
-  max-width: 600px;
-  margin: 0 auto;
-}
-
-.title-gradient {
-  background: linear-gradient(135deg, var(--primary-blue), var(--accent-green));
-  background-clip: text;
-  -webkit-background-clip: text;
-  -webkit-text-fill-color: transparent;
-}
-
-.lead {
-  font-size: 1.25rem;
-  color: var(--text-secondary);
-  margin-bottom: 2rem;
-}
-
-.text-blue { color: var(--primary-blue); }
-.text-green { color: var(--accent-green); }
-.text-gold { color: var(--accent-gold); }
-.text-primary { color: var(--primary-blue); }
-.text-white { color: white; }
-.text-muted { color: var(--text-muted); }
-.text-center { text-align: center; }
-
-.grid {
-  display: grid;
-  gap: 2.5rem;
-  width: 100%;
-  margin: 0 auto;
-  justify-content: center;
-  align-items: start;
-}
-
-.grid-2 { 
-  grid-template-columns: repeat(2, 1fr); 
-  max-width: 1000px;
-  gap: 3rem;
-}
-.grid-3 { 
-  grid-template-columns: repeat(3, 1fr); 
-  max-width: 1200px;
-}
->>>>>>> 0fd0f1ec
+
 .grid-4 { 
   grid-template-columns: repeat(4, 1fr); 
   max-width: 1400px;
@@ -1055,7 +870,6 @@
   left: 0;
   color: var(--accent-green);
   font-weight: bold;
-<<<<<<< HEAD
 }
 
 .timeline-tech {
@@ -1121,73 +935,6 @@
   margin-top: 1.5rem;
 }
 
-=======
-}
-
-.timeline-tech {
-  display: flex;
-  flex-wrap: wrap;
-  gap: 0.5rem;
-  margin-top: 1rem;
-}
-
-.tech-tag,
-.tech-item {
-  background: linear-gradient(135deg, rgba(0, 102, 255, 0.1), rgba(0, 102, 255, 0.15));
-  color: var(--primary-blue);
-  padding: 0.5rem 1rem;
-  border-radius: 0.75rem;
-  font-size: 0.875rem;
-  font-weight: 500;
-  border: 1px solid rgba(0, 102, 255, 0.2);
-  transition: var(--transition);
-  display: inline-flex;
-  align-items: center;
-  gap: 0.5rem;
-}
-
-.tech-item:hover {
-  background: linear-gradient(135deg, rgba(0, 102, 255, 0.15), rgba(0, 102, 255, 0.25));
-  border-color: rgba(0, 102, 255, 0.3);
-  transform: translateY(-2px);
-  box-shadow: 0 4px 12px rgba(0, 102, 255, 0.2);
-}
-
-.tech-stack {
-  display: flex;
-  flex-direction: column;
-  gap: 0.75rem;
-  margin-top: 1rem;
-  width: 100%;
-  align-items: center;
-}
-
-.tech-stack .tech-item {
-  width: 100%;
-  max-width: 200px;
-  text-align: center;
-  justify-content: center;
-}
-
-.philosophy-grid {
-  display: grid;
-  grid-template-columns: repeat(2, 1fr);
-  gap: 2rem;
-}
-
-.philosophy-card {
-  padding: 2rem;
-}
-
-.philosophy-icon {
-  margin-bottom: 1.5rem;
-}
-
-.philosophy-principles {
-  margin-top: 1.5rem;
-}
-
->>>>>>> 0fd0f1ec
 .principle-item {
   display: flex;
   align-items: center;
@@ -1244,7 +991,6 @@
 .skill-name {
   font-weight: 500;
   color: var(--text-primary);
-<<<<<<< HEAD
 }
 
 .skill-bar {
@@ -1310,73 +1056,6 @@
   margin-bottom: 0.5rem;
 }
 
-=======
-}
-
-.skill-bar {
-  height: 0.5rem;
-  background: var(--border-light);
-  border-radius: 0.25rem;
-  overflow: hidden;
-}
-
-.skill-progress {
-  height: 100%;
-  background: var(--primary-blue);
-  border-radius: 0.25rem;
-  transition: width 1.5s ease;
-}
-
-.certifications-grid {
-  display: grid;
-  grid-template-columns: repeat(4, 1fr);
-  gap: 1.5rem;
-}
-
-.certification-card {
-  text-align: center;
-  padding: 1.5rem;
-  background: white;
-  border-radius: 0.75rem;
-  box-shadow: 0 2px 8px var(--shadow-light);
-}
-
-.cert-icon {
-  font-size: 2rem;
-  margin-bottom: 1rem;
-}
-
-.interests-grid {
-  display: grid;
-  grid-template-columns: repeat(2, 1fr);
-  gap: 3rem;
-}
-
-.interest-items {
-  display: flex;
-  flex-direction: column;
-  gap: 1.5rem;
-}
-
-.interest-item {
-  display: flex;
-  gap: 1rem;
-  padding: 1.5rem;
-  background: white;
-  border-radius: 0.75rem;
-  box-shadow: 0 2px 8px var(--shadow-light);
-}
-
-.interest-icon {
-  font-size: 1.5rem;
-  flex-shrink: 0;
-}
-
-.interest-content h4 {
-  margin-bottom: 0.5rem;
-}
-
->>>>>>> 0fd0f1ec
 .problem-solution-content {
   width: 100%;
   max-width: 1400px;
@@ -1482,7 +1161,6 @@
   align-items: center;
   gap: 1rem;
   margin-bottom: 1rem;
-<<<<<<< HEAD
 }
 
 .feature-icon {
@@ -1502,27 +1180,6 @@
   position: relative;
 }
 
-=======
-}
-
-.feature-icon {
-  font-size: 2rem;
-}
-
-.feature-list {
-  list-style: none;
-  margin: 1.5rem 0;
-  padding: 0;
-  text-align: left;     
-}
-
-.feature-list li {
-  padding: 0.25rem 0;
-  padding-left: 1.5rem;
-  position: relative;
-}
-
->>>>>>> 0fd0f1ec
 .feature-list li::before {
   content: '•';
   position: absolute;
@@ -1719,12 +1376,8 @@
 .footer-services ul,
 .footer-expertise ul,
 .footer-project ul {
-<<<<<<< HEAD
   list-style: none !important;
   padding-left: 0;
-=======
-  list-style: none;
->>>>>>> 0fd0f1ec
 }
 
 .footer-links li,
